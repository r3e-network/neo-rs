// Copyright @ 2023 - 2024, R3E Network
// All Rights Reserved

use alloc::{vec, vec::Vec};
#[cfg(feature = "std")]
use std::collections::HashMap;

#[cfg(not(feature = "std"))]
use hashbrown::HashMap;
<<<<<<< HEAD

use crate::dbft_v2::*;
use neo_base::byzantine_honest_quorum;
use neo_core::contract::{context::MultiSignContext, ToMultiSignContract};
use neo_core::tx::{Tx, Witness};
use neo_core::types::{UInt160, UInt256};
use neo_core::PublicKey;
=======
use neo_base::byzantine_honest_quorum;
use neo_core::contract::{context::MultiSignContext, ToMultiSignContract};
use neo_core::tx::{Tx, Witness};
use neo_core::types::{H160, H256};
use neo_core::PublicKey;

use crate::dbft_v2::*;
>>>>>>> 4afd2de1

#[derive(Debug, Default)]
pub struct ConsensusStates {
    pub validators: Vec<PublicKey>,
    pub prev_hash: UInt256,
    pub block_index: u32,
    pub view_number: ViewNumber,

    pub self_index: ViewIndex,
    pub not_validator: bool,
    pub watch_only: bool,

    pub on_recovering: bool,
    pub block_sent: bool,

    pub primary_index: ViewIndex,
    pub received_unix_milli: u64,
    pub received_block_index: u32,
}

impl ConsensusStates {
    pub fn new() -> Self {
        Self {
            validators: vec![],
            prev_hash: Default::default(),
            block_index: 0,
            view_number: 0,
            self_index: 0,
            not_validator: true,
            watch_only: true,
            on_recovering: false,
            block_sent: false,
            primary_index: 0,
            received_unix_milli: 0,
            received_block_index: 0,
        }
    }

    pub fn nr_validators(&self) -> usize { self.validators.len() }

    pub fn is_primary(&self) -> bool { self.self_index == self.primary_index && !self.is_backup() }

    pub fn is_backup(&self) -> bool { self.not_validator || self.watch_only }

    pub fn height_view(&self) -> HView {
        HView {
            height: self.block_index,
            view_number: self.view_number,
        }
    }

    pub fn new_message_meta(&self) -> MessageMeta {
        MessageMeta {
            block_index: self.block_index,
            validator_index: self.self_index,
            view_number: self.view_number,
        }
    }
}

pub fn primary_index(block_index: u32, view_number: ViewNumber, nr_validators: u32) -> ViewIndex {
    let nr_validators = nr_validators as i64;
    let primary = (block_index as i64 - view_number as i64) % nr_validators;
    if primary >= 0 { primary as ViewIndex } else { (primary + nr_validators) as ViewIndex }
}

#[derive(Debug, Default, Clone)]
#[allow(dead_code)]
pub struct VerificationContext {
    pub senders_fee: HashMap<UInt160, u64>,
    pub oracle_responses: HashMap<u64, UInt256>,
}

impl VerificationContext {
    #[inline]
    pub fn new() -> Self {
        Self::default()
    }
}

#[derive(Debug, Default, Clone)]
pub struct Prepares {
    pub request: Option<Message<PrepareRequest>>,
    pub response: Option<Message<PrepareResponse>>,
}

impl Prepares {
    #[inline]
    pub fn has_request(&self) -> bool {
        self.request.is_some()
    }

    #[inline]
    pub fn has_response(&self) -> bool {
        self.response.is_some()
    }

    pub fn to_preparation_compact(&self) -> Option<PreparationCompact> {
        if let Some(res) = self.response.as_ref() {
            Some(res.to_preparation_compact())
        } else if let Some(req) = self.request.as_ref() {
            Some(req.to_preparation_compact())
        } else {
            None
        }
    }
}

pub struct ConsensusContext {
    pub tx_hashes: Vec<UInt256>,
    pub txs: HashMap<UInt256, Tx>,

    pub prepares: Vec<Prepares>,
    pub commits: Vec<Option<Message<Commit>>>,
    pub change_views: Vec<Option<Message<ChangeViewRequest>>>,
    pub last_change_views: Vec<Option<Message<ChangeViewRequest>>>,

    pub last_seen_message: HashMap<PublicKey, HView>,
    pub verifications: VerificationContext,
}

impl ConsensusContext {
    pub fn new(nr_validators: u32) -> Self {
        let nr_validators = nr_validators as usize;
        Self {
            tx_hashes: Vec::default(),
            txs: HashMap::default(),
            prepares: vec![Prepares::default(); nr_validators],
            commits: vec![None; nr_validators],
            change_views: vec![None; nr_validators],
            last_change_views: vec![None; nr_validators],
            last_seen_message: HashMap::new(),
            verifications: VerificationContext::new(),
        }
    }

    pub(crate) fn on_prepare_received(&mut self, prepare: Message<PrepareRequest>) -> UInt256 {
        let message = &prepare.message;

        self.tx_hashes = message.tx_hashes.clone();
        self.txs = HashMap::new(); // TODO: log the rewritten txs
        self.verifications = VerificationContext::new();
        for prepares in self.prepares.iter_mut() {
            let Some(r) = prepares.response.as_ref() else {
                continue;
            };
            if r.message.preparation != message.payload_hash {
                prepares.response = None;
            }
        }

        let payload_hash = prepare.message.payload_hash;
        let validator = prepare.meta.validator_index as usize; // validator == primary has checked
        self.prepares[validator].request = Some(prepare); // out-of-bound has checked

        payload_hash
    }

    pub fn has_commit(&self, index: ViewIndex) -> bool {
        let index = index as usize;
        index < self.commits.len() && self.commits[index].is_some()
    }

    pub fn has_preparation(&self, primary: ViewIndex) -> bool {
        let index = primary as usize;
        index < self.prepares.len()
            && (self.prepares[index].has_request() || self.prepares[index].has_response())
    }

    pub fn commit_count(&self) -> usize { self.commits.iter().filter(|f| f.is_some()).count() }

    /// NOTE: block_index must greater than 0
    pub fn failed_count(&self, block_index: u32, validators: &[PublicKey]) -> usize {
        validators
            .iter()
            .filter_map(|key| self.last_seen_message.get(key).cloned())
            .filter(|hv| hv.height < block_index - 1)
            .count()
    }

    pub fn txs(&self) -> Vec<Tx> {
<<<<<<< HEAD
        self.tx_hashes
            .iter()
            .map_while(|h| self.txs.get(h).cloned())
            .collect()
=======
        self.tx_hashes.iter().map_while(|h| self.txs.get(h).cloned()).collect()
>>>>>>> 4afd2de1
    }

    pub fn has_all_txs(&self) -> bool { self.tx_hashes.iter().all(|tx| self.txs.contains_key(tx)) }

    fn max_quorum_preparation(&self) -> Option<UInt256> {
        let mut hashes = HashMap::new();
<<<<<<< HEAD
        self.prepares
            .iter()
            .filter_map(|p| p.response.as_ref())
            .for_each(|res| {
                let hash = &res.message.preparation;
                hashes.insert(hash, 1u32 + hashes.get(&hash).cloned().unwrap_or(0));
            });
        hashes
            .into_iter()
            .max_by(|x, y| x.1.cmp(&y.1))
            .map(|v| v.0.clone())
=======
        self.prepares.iter().filter_map(|p| p.response.as_ref()).for_each(|res| {
            let hash = &res.message.preparation;
            hashes.insert(hash, 1u32 + hashes.get(&hash).cloned().unwrap_or(0));
        });
        hashes.into_iter().max_by(|x, y| x.1.cmp(&y.1)).map(|v| v.0.clone())
>>>>>>> 4afd2de1
    }

    pub fn new_recovery_message(&self, meta: MessageMeta) -> Message<RecoveryMessage> {
        // let honest = byzantine_honest_quorum(self.nr_validators() as u32) as usize;
        let change_views = self
            .last_change_views
            .iter()
            .filter_map(|cv| cv.as_ref())
            .map(|cv| cv.to_change_view_compact())
            .collect();

<<<<<<< HEAD
        let preparations = self
            .prepares
            .iter()
            .filter_map(|p| p.to_preparation_compact())
            .collect();

        let commits = self
            .commits
            .iter()
            .filter_map(|c| c.as_ref())
            .map(|c| c.to_commit_compact())
            .collect();

        let req = self
            .prepares
            .iter()
            .filter_map(|p| p.request.as_ref())
            .find(|_req| true);
=======
        let preparations =
            self.prepares.iter().filter_map(|p| p.to_preparation_compact()).collect();

        let commits =
            self.commits.iter().filter_map(|c| c.as_ref()).map(|c| c.to_commit_compact()).collect();

        let req = self.prepares.iter().filter_map(|p| p.request.as_ref()).find(|_req| true);
>>>>>>> 4afd2de1

        let prepare_stage = if let Some(req) = req {
            PrepareStage::Prepare(req.message.clone())
        } else {
            PrepareStage::Preparation(self.max_quorum_preparation())
        };

        Message {
            meta,
            message: RecoveryMessage {
                change_views,
                prepare_stage,
                preparations,
                commits,
            },
        }
    }

    pub fn new_change_view(
        &self,
        meta: MessageMeta,
        unix_milli: u64,
        reason: ChangeViewReason,
    ) -> Message<ChangeViewRequest> {
        let new_view_number = meta.view_number + 1;
<<<<<<< HEAD
        Message {
            meta,
            message: ChangeViewRequest {
                new_view_number,
                unix_milli,
                reason,
            },
        }
=======
        Message { meta, message: ChangeViewRequest { new_view_number, unix_milli, reason } }
>>>>>>> 4afd2de1
    }

    pub fn new_block_witness(&self, view_number: ViewNumber, validators: &[PublicKey]) -> Witness {
        let signers = byzantine_honest_quorum(validators.len() as u32);
<<<<<<< HEAD
        let contract = validators
            .to_multi_sign_contract(signers)
            .expect("`validators` should be valid");
=======
        let contract =
            validators.to_multi_sign_contract(signers).expect("`validators` should be valid");
>>>>>>> 4afd2de1

        let mut sign_cx = MultiSignContext::new(validators);
        for (idx, validator) in validators.iter().enumerate() {
            let Some(commit) = self.commits[idx].as_ref() else {
                continue;
            };
            if commit.meta.view_number != view_number {
                continue;
            }

            let _ = sign_cx.add_sign(validator, &commit.message.sign);
            if sign_cx.signs_count() >= signers as usize {
                break;
            }
        }

        let invocation = sign_cx.to_invocation_script();
        Witness::new(invocation, contract.script)
    }
}<|MERGE_RESOLUTION|>--- conflicted
+++ resolved
@@ -7,15 +7,6 @@
 
 #[cfg(not(feature = "std"))]
 use hashbrown::HashMap;
-<<<<<<< HEAD
-
-use crate::dbft_v2::*;
-use neo_base::byzantine_honest_quorum;
-use neo_core::contract::{context::MultiSignContext, ToMultiSignContract};
-use neo_core::tx::{Tx, Witness};
-use neo_core::types::{UInt160, UInt256};
-use neo_core::PublicKey;
-=======
 use neo_base::byzantine_honest_quorum;
 use neo_core::contract::{context::MultiSignContext, ToMultiSignContract};
 use neo_core::tx::{Tx, Witness};
@@ -23,12 +14,11 @@
 use neo_core::PublicKey;
 
 use crate::dbft_v2::*;
->>>>>>> 4afd2de1
 
 #[derive(Debug, Default)]
 pub struct ConsensusStates {
     pub validators: Vec<PublicKey>,
-    pub prev_hash: UInt256,
+    pub prev_hash: H256,
     pub block_index: u32,
     pub view_number: ViewNumber,
 
@@ -69,10 +59,7 @@
     pub fn is_backup(&self) -> bool { self.not_validator || self.watch_only }
 
     pub fn height_view(&self) -> HView {
-        HView {
-            height: self.block_index,
-            view_number: self.view_number,
-        }
+        HView { height: self.block_index, view_number: self.view_number }
     }
 
     pub fn new_message_meta(&self) -> MessageMeta {
@@ -93,15 +80,13 @@
 #[derive(Debug, Default, Clone)]
 #[allow(dead_code)]
 pub struct VerificationContext {
-    pub senders_fee: HashMap<UInt160, u64>,
-    pub oracle_responses: HashMap<u64, UInt256>,
+    pub senders_fee: HashMap<H160, u64>,
+    pub oracle_responses: HashMap<u64, H256>,
 }
 
 impl VerificationContext {
     #[inline]
-    pub fn new() -> Self {
-        Self::default()
-    }
+    pub fn new() -> Self { Self::default() }
 }
 
 #[derive(Debug, Default, Clone)]
@@ -112,14 +97,10 @@
 
 impl Prepares {
     #[inline]
-    pub fn has_request(&self) -> bool {
-        self.request.is_some()
-    }
+    pub fn has_request(&self) -> bool { self.request.is_some() }
 
     #[inline]
-    pub fn has_response(&self) -> bool {
-        self.response.is_some()
-    }
+    pub fn has_response(&self) -> bool { self.response.is_some() }
 
     pub fn to_preparation_compact(&self) -> Option<PreparationCompact> {
         if let Some(res) = self.response.as_ref() {
@@ -133,8 +114,8 @@
 }
 
 pub struct ConsensusContext {
-    pub tx_hashes: Vec<UInt256>,
-    pub txs: HashMap<UInt256, Tx>,
+    pub tx_hashes: Vec<H256>,
+    pub txs: HashMap<H256, Tx>,
 
     pub prepares: Vec<Prepares>,
     pub commits: Vec<Option<Message<Commit>>>,
@@ -160,7 +141,7 @@
         }
     }
 
-    pub(crate) fn on_prepare_received(&mut self, prepare: Message<PrepareRequest>) -> UInt256 {
+    pub(crate) fn on_prepare_received(&mut self, prepare: Message<PrepareRequest>) -> H256 {
         let message = &prepare.message;
 
         self.tx_hashes = message.tx_hashes.clone();
@@ -205,39 +186,18 @@
     }
 
     pub fn txs(&self) -> Vec<Tx> {
-<<<<<<< HEAD
-        self.tx_hashes
-            .iter()
-            .map_while(|h| self.txs.get(h).cloned())
-            .collect()
-=======
         self.tx_hashes.iter().map_while(|h| self.txs.get(h).cloned()).collect()
->>>>>>> 4afd2de1
     }
 
     pub fn has_all_txs(&self) -> bool { self.tx_hashes.iter().all(|tx| self.txs.contains_key(tx)) }
 
-    fn max_quorum_preparation(&self) -> Option<UInt256> {
+    fn max_quorum_preparation(&self) -> Option<H256> {
         let mut hashes = HashMap::new();
-<<<<<<< HEAD
-        self.prepares
-            .iter()
-            .filter_map(|p| p.response.as_ref())
-            .for_each(|res| {
-                let hash = &res.message.preparation;
-                hashes.insert(hash, 1u32 + hashes.get(&hash).cloned().unwrap_or(0));
-            });
-        hashes
-            .into_iter()
-            .max_by(|x, y| x.1.cmp(&y.1))
-            .map(|v| v.0.clone())
-=======
         self.prepares.iter().filter_map(|p| p.response.as_ref()).for_each(|res| {
             let hash = &res.message.preparation;
             hashes.insert(hash, 1u32 + hashes.get(&hash).cloned().unwrap_or(0));
         });
         hashes.into_iter().max_by(|x, y| x.1.cmp(&y.1)).map(|v| v.0.clone())
->>>>>>> 4afd2de1
     }
 
     pub fn new_recovery_message(&self, meta: MessageMeta) -> Message<RecoveryMessage> {
@@ -249,26 +209,6 @@
             .map(|cv| cv.to_change_view_compact())
             .collect();
 
-<<<<<<< HEAD
-        let preparations = self
-            .prepares
-            .iter()
-            .filter_map(|p| p.to_preparation_compact())
-            .collect();
-
-        let commits = self
-            .commits
-            .iter()
-            .filter_map(|c| c.as_ref())
-            .map(|c| c.to_commit_compact())
-            .collect();
-
-        let req = self
-            .prepares
-            .iter()
-            .filter_map(|p| p.request.as_ref())
-            .find(|_req| true);
-=======
         let preparations =
             self.prepares.iter().filter_map(|p| p.to_preparation_compact()).collect();
 
@@ -276,7 +216,6 @@
             self.commits.iter().filter_map(|c| c.as_ref()).map(|c| c.to_commit_compact()).collect();
 
         let req = self.prepares.iter().filter_map(|p| p.request.as_ref()).find(|_req| true);
->>>>>>> 4afd2de1
 
         let prepare_stage = if let Some(req) = req {
             PrepareStage::Prepare(req.message.clone())
@@ -286,12 +225,7 @@
 
         Message {
             meta,
-            message: RecoveryMessage {
-                change_views,
-                prepare_stage,
-                preparations,
-                commits,
-            },
+            message: RecoveryMessage { change_views, prepare_stage, preparations, commits },
         }
     }
 
@@ -302,30 +236,13 @@
         reason: ChangeViewReason,
     ) -> Message<ChangeViewRequest> {
         let new_view_number = meta.view_number + 1;
-<<<<<<< HEAD
-        Message {
-            meta,
-            message: ChangeViewRequest {
-                new_view_number,
-                unix_milli,
-                reason,
-            },
-        }
-=======
         Message { meta, message: ChangeViewRequest { new_view_number, unix_milli, reason } }
->>>>>>> 4afd2de1
     }
 
     pub fn new_block_witness(&self, view_number: ViewNumber, validators: &[PublicKey]) -> Witness {
         let signers = byzantine_honest_quorum(validators.len() as u32);
-<<<<<<< HEAD
-        let contract = validators
-            .to_multi_sign_contract(signers)
-            .expect("`validators` should be valid");
-=======
         let contract =
             validators.to_multi_sign_contract(signers).expect("`validators` should be valid");
->>>>>>> 4afd2de1
 
         let mut sign_cx = MultiSignContext::new(validators);
         for (idx, validator) in validators.iter().enumerate() {
