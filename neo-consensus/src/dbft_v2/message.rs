--- conflicted
+++ resolved
@@ -4,16 +4,10 @@
 use alloc::vec::Vec;
 use core::fmt::Debug;
 
-<<<<<<< HEAD
-use crate::dbft_v2::*;
-use neo_base::encoding::bin::*;
-use neo_core::types::{Sign, UInt256};
-=======
 use neo_base::encoding::bin::*;
 use neo_core::types::{Sign, H256};
 
 use crate::dbft_v2::*;
->>>>>>> 4afd2de1
 
 pub type ViewNumber = u8;
 
@@ -40,10 +34,7 @@
 impl MessageMeta {
     #[inline]
     pub fn height_view(&self) -> HView {
-        HView {
-            height: self.block_index,
-            view_number: self.view_number,
-        }
+        HView { height: self.block_index, view_number: self.view_number }
     }
 }
 
@@ -143,39 +134,28 @@
 #[derive(Debug, Clone, BinEncode, BinDecode)]
 pub struct PrepareRequest {
     pub version: u32,
-    pub prev_hash: UInt256,
+    pub prev_hash: H256,
     pub unix_milli: u64,
     pub nonce: u64,
-    pub tx_hashes: Vec<UInt256>,
+    pub tx_hashes: Vec<H256>,
 
     /// Extensible hash that contains this PrepareRequest
     #[bin(ignore)]
-    pub payload_hash: UInt256,
+    pub payload_hash: H256,
 }
 
 #[derive(Debug, Clone, BinEncode, BinDecode)]
 pub struct PrepareResponse {
-    pub preparation: UInt256,
+    pub preparation: H256,
 }
 
 impl PrepareResponse {
     #[inline]
-<<<<<<< HEAD
-    pub fn new(prepare_request_hash: UInt256) -> Self {
-        Self {
-            preparation: prepare_request_hash,
-        }
-    }
-=======
     pub fn new(prepare_request_hash: H256) -> Self { Self { preparation: prepare_request_hash } }
->>>>>>> 4afd2de1
 
     #[inline]
-    pub fn new_payload(meta: MessageMeta, prepare_request_hash: UInt256) -> Payload {
-        Payload::PrepareResponse(Message {
-            meta,
-            message: Self::new(prepare_request_hash),
-        })
+    pub fn new_payload(meta: MessageMeta, prepare_request_hash: H256) -> Payload {
+        Payload::PrepareResponse(Message { meta, message: Self::new(prepare_request_hash) })
     }
 }
 
