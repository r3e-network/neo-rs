// Copyright @ 2023 - 2024, R3E Network
// All Rights Reserved

use alloc::boxed::Box;
#[cfg(feature = "std")]
use std::collections::HashMap;

#[cfg(not(feature = "std"))]
use hashbrown::HashMap;
<<<<<<< HEAD

use crate::dbft_v2::*;
=======
>>>>>>> 4afd2de1
use neo_base::{byzantine_failure_quorum, byzantine_honest_quorum};
use neo_core::block::{self, Header};
use neo_core::merkle::MerkleSha256;
use neo_core::store::ChainStates;
<<<<<<< HEAD
use neo_core::types::{Sign, ToSignData, UInt256};
=======
use neo_core::types::{Sign, ToSignData, H256};
>>>>>>> 4afd2de1
use neo_crypto::{
    ecdsa::{DigestVerify, Sign as EcdsaSign},
    rand,
};
<<<<<<< HEAD
=======

use crate::dbft_v2::*;
>>>>>>> 4afd2de1

const MAX_ADVANCED_BLOCKS: u64 = 8;

pub struct StateMachine {
    pub(crate) self_keypair: Keypair,
    pub(crate) timer: ViewTimer,
    pub(crate) broadcast_tx: mpsc::SyncSender<Payload>,

    pub(crate) unix_milli_now: fn() -> u64,
    pub(crate) chain: Box<dyn ChainStates>,
    pub(crate) committee: Committee,

    pub(crate) states: ConsensusStates,
    pub(crate) context: ConsensusContext,
    pub(crate) header: Option<Header>,
}

impl StateMachine {
    #[inline]
    pub fn states(&self) -> &ConsensusStates {
        &self.states
    }

    #[inline]
    pub fn context(&self) -> &ConsensusContext {
        &self.context
    }

    #[inline]
    pub fn unix_milli_now(&self) -> u64 {
        (self.unix_milli_now)()
    }

    pub fn is_view_changing(&self) -> bool {
        if self.states.watch_only {
            return false;
        }

        let view_number = self.states.view_number;
        let index = self.states.self_index as usize;
        index <= self.context.change_views.len()
            && self.context.change_views[index]
                .as_ref()
                .map(|cv| cv.message.new_view_number > view_number)
                .unwrap_or(false)
    }

    pub fn unacceptable_on_view_changing(&self) -> bool {
        if !self.is_view_changing() {
            return false;
        }

        let nr_validators = self.states.nr_validators() as u32;
        let quorum = byzantine_failure_quorum(nr_validators) as usize;

        let block_index = self.states.block_index;
        let fails = self
            .context
            .failed_count(block_index, &self.states.validators);
        self.context.commit_count() + fails <= quorum
    }

    pub(crate) fn make_header(&self, version: u32, view_number: ViewNumber) -> Option<Header> {
        let validators = self.states.validators.as_slice();
<<<<<<< HEAD
        let next_consensus = validators
            .to_bft_hash()
            .expect("`next_validators` should be valid");
=======
        let next_consensus = validators.to_bft_hash().expect("`next_validators` should be valid");
>>>>>>> 4afd2de1

        let primary = self.states.primary_index as usize;
        let Some(r) = self.context.prepares[primary].request.as_ref() else {
            return None;
        };
        let mut head = Header {
            hash: None,
            version,
            prev_hash: self.states.prev_hash,
            merkle_root: r.message.tx_hashes.merkle_sha256(),
            unix_milli: r.message.unix_milli,
            nonce: r.message.nonce,
            index: self.states.block_index,
            primary: self.states.primary_index,
            next_consensus: next_consensus.into(),
            witnesses: self
                .context
                .new_block_witness(view_number, validators)
                .into(),
        };

        head.calc_hash();
        Some(head)
    }

    pub(crate) fn try_make_header(
        &mut self,
        version: u32,
        view_number: ViewNumber,
    ) -> Option<&Header> {
        if self.header.is_some() {
            return self.header.as_ref();
        }

        self.header = self.make_header(version, view_number);
        self.header.as_ref()
    }

    pub(crate) fn reset_consensus(&mut self, view_number: ViewNumber, per_block_millis: u64) {
        if view_number == 0 {
            self.states.validators = self.committee.compute_next_block_validators();
        }

        let nr_validators = self.states.nr_validators() as u32;
        let new = ConsensusContext::new(nr_validators);
        let old = core::mem::replace(&mut self.context, new);
        if view_number == 0 {
            let current = self.chain.current_states();
            self.states.prev_hash = current.block_hash;
            self.states.block_index = current.block_index + 1;
        } else {
            for (idx, cv) in old.change_views.into_iter().enumerate() {
                if cv
                    .as_ref()
                    .is_some_and(|v| v.message.new_view_number >= view_number)
                {
                    self.context.change_views[idx] = cv;
                } // else {  self.context.change_views[idx] = None; }
            }
        }

        let self_pk = &self.self_keypair.public;
        let block_index = self.states.block_index;

        self.states.view_number = view_number;
        self.states.self_index = 0;
        self.states.not_validator = true;
        self.states.primary_index = primary_index(block_index, view_number, nr_validators);
        for (idx, pk) in self.states.validators.iter().enumerate() {
            if pk.eq(self_pk) {
                self.states.self_index = idx as ViewIndex;
                self.states.not_validator = false;
                break;
            }
        }

        let view = HView {
            height: block_index,
            view_number,
        };
        if !self.states.not_validator {
            self.context.last_seen_message.insert(self_pk.clone(), view);
        }

        self.header = None;
        self.states.block_sent = false;
        if self.states.watch_only {
            return;
        }

        let delay_millis = self.timeout_millis_on_resetting(per_block_millis);
        self.reset_timeout_millis(delay_millis);
    }

    fn timeout_millis_on_resetting(&self, per_block_millis: u64) -> u64 {
        let primary = self.states.is_primary() && !self.states.on_recovering;
        let millis = millis_on_resetting(primary, self.states.view_number, per_block_millis);

        let diff = if self.states.received_block_index + 1 == self.states.block_index {
            self.unix_milli_now() - self.states.received_unix_milli
        } else {
            0
        };

        if millis > diff {
            millis - diff
        } else {
            0
        }
    }

    fn reset_timeout_millis(&self, timeout_millis: u64) {
        self.timer
            .reset_timeout(self.states.height_view(), timeout_millis);
    }

    fn extend_timeout_millis(&self, max_in_blocks: u32, per_block_millis: u64) {
        let self_index = self.states.self_index;
        if !self.states.watch_only || self.is_view_changing() || self.context.has_commit(self_index)
        {
            let blocks_millis = per_block_millis * max_in_blocks as u64;
            let honest = byzantine_honest_quorum(self.states.nr_validators() as u32);

            let extend_millis = blocks_millis / honest as u64;
            self.timer
                .extend_timeout(self.states.height_view(), extend_millis);
        }
    }

    pub fn on_timeout(&mut self, settings: &DbftConfig, view: HView) {
        // TODO: log
        if self.states.watch_only
            || view.height != self.states.block_index
            || view.view_number != self.states.view_number
        {
            // TODO: block is sent
            return;
        }

        let per_block_millis = settings.per_block_millis;
        let primary = self.states.primary_index as usize;
        let sent =
            primary < self.context.prepares.len() && self.context.prepares[primary].has_request();

        if self.states.is_primary() && !sent {
            self.context.txs = HashMap::new(); // TODO: from tx-pool
<<<<<<< HEAD
            self.context.tx_hashes = self
                .context
                .txs
                .iter()
                .map(|(hash, _)| hash.clone())
                .collect();
=======
            self.context.tx_hashes =
                self.context.txs.iter().map(|(hash, _)| hash.clone()).collect();
>>>>>>> 4afd2de1

            let meta = self.states.new_message_meta();
            let message =
                self.new_prepare_request(settings.version, settings.milli_increment, meta);
            self.broadcast_tx
                .send(Payload::PrepareRequest(message))
                .expect("`broadcast_tx.send(PrepareRequest)` should be ok");

            if self.states.nr_validators() == 1 {
                self.commit_if_needed(settings.network, per_block_millis);
            }

            if self.context.tx_hashes.len() > 0 {
                // TODO: send txs
            }

            self.reset_timeout_millis(millis_on_timeout(self.states.view_number, per_block_millis));
            return;
        }

        if (self.states.is_primary() && sent) || self.states.is_backup() {
            if self.context.has_commit(self.states.self_index) {
                let meta = self.states.new_message_meta();
                let recovery = self.context.new_recovery_message(meta);
                self.broadcast_tx
                    .send(Payload::RecoveryMessage(recovery))
                    .expect("`broadcast_tx.send(RecoveryMessage)` should be ok");
            } else {
                let reason = if self.context.has_all_txs() {
                    ChangeViewReason::Timeout
                } else {
                    ChangeViewReason::TxNotFound
                };

                self.try_to_change_view(reason, per_block_millis);
            }
        }
    }

    pub fn on_message(&mut self, settings: &DbftConfig, message: Payload) {
        let meta = message.message_meta();
        let validator = meta.validator_index as usize;
        if validator < self.states.validators.len() {
            let current = meta.height_view();
            let validator = &self.states.validators[validator];
            let existed = self.context.last_seen_message.get(validator);
            if existed.is_some_and(|v| v.is_previous(&current)) || existed.is_none() {
                self.context
                    .last_seen_message
                    .insert(validator.clone(), current);
            }
        }

        match message {
            Payload::ChangeView(m) => self.on_change_view(settings, m),
            Payload::PrepareRequest(m) => self.on_prepare_request(settings, m),
            Payload::PrepareResponse(m) => self.on_prepare_response(settings, m),
            Payload::Commit(m) => self.on_commit(settings, m),
            Payload::RecoveryRequest(m) => self.on_recovery_request(m),
            Payload::RecoveryMessage(m) => self.on_recovery_message(settings, m),
        }
    }
}

// StateMachine action on PrepareRequest
impl StateMachine {
    fn new_prepare_request(
        &self,
        version: u32,
        milli_increment: u64,
        meta: MessageMeta,
    ) -> Message<PrepareRequest> {
        let nonce = rand::read_u64().expect("`rand_u64` should be ok");
        let unix_milli = next_block_unix_milli(
            self.unix_milli_now(),
            milli_increment,
            self.states.received_unix_milli,
        );

        Message {
            meta,
            message: PrepareRequest {
                version,
                prev_hash: self.states.prev_hash,
                unix_milli,
                nonce,
                tx_hashes: self.context.tx_hashes.clone(),
                payload_hash: UInt256::default(), // just ignore
            },
        }
    }

    fn check_prepare_request(
        &self,
        settings: &DbftConfig,
        prepare: &Message<PrepareRequest>,
    ) -> bool {
        let meta = prepare.meta;
        let message = &prepare.message;

        // 1.1 Ignore if the PrepareRequest has already been received
        let primary = self.states.primary_index as usize;
        if primary >= self.context.prepares.len() || self.context.prepares[primary].has_request() {
            return false;
        }

        // 1.2 Ignore if the PrepareRequest if the node is trying to change the view
        if self.unacceptable_on_view_changing() {
            return false;
        }

        // 2. Ignore if the payload.validator_index is not the index of the current round speaker or
        //   the payload.view_number is not equal to the current view number
        if meta.validator_index != self.states.primary_index
            || meta.view_number != self.states.view_number
        {
            return false;
        }

        // 3. Ignore if message.version or message.prev_hash is different from the local context
        if message.version != settings.version || message.prev_hash != self.states.prev_hash {
            return false;
        }

        // 4. Ignore if transactions amount is over MaxTransactionsPerBlock
        if message.tx_hashes.len() > settings.max_txs_per_block as usize {
            return false;
        }

        // 5. Ignore if the message.timestamp is not more than the timestamp of the previous block,
        //   or is more than 8 blocks above current time
        let now = self.unix_milli_now();
        !(message.unix_milli <= self.states.received_unix_milli
            || message.unix_milli > now + (MAX_ADVANCED_BLOCKS * settings.per_block_millis))
    }

    fn on_prepare_request(&mut self, settings: &DbftConfig, prepare: Message<PrepareRequest>) {
        if !self.check_prepare_request(settings, &prepare) {
            return;
        }

        // 6.0 Ignore if any proposed transaction has already been included in the blockchain
        let message = &prepare.message;
        if message
            .tx_hashes
            .iter()
            .any(|tx| self.chain.contains_tx(tx))
        {
            return;
        }

        //  6.1 extend timer by factor 2
        self.extend_timeout_millis(2, settings.per_block_millis);

        // 7. Renew consensus context and clear invalid signatures that have been received,
        //   i.e. PrepareResponse may arrive first
        let view_number = prepare.meta.view_number;
        let tx_hashes_empty = message.tx_hashes.is_empty();
        let payload_hash = self.context.on_prepare_received(prepare);

        self.header = self.make_header(settings.version, view_number);
        let sign_data = self
            .header
            .as_ref()
            .map(|head| head.to_sign_data(settings.network))
            .expect("`to_sign_data` should be ok"); // PrepareRequest saved in on_prepare_received

        // 8. Save the signature of the speaker into current context
        for commit in self.context.commits.iter_mut() {
            let Some(m) = commit.as_ref() else {
                continue;
            };
            let validator = m.meta.validator_index as usize;
            if m.meta.view_number != self.states.view_number
                || validator >= self.states.validators.len()
            {
                continue;
            }

            let pk = &self.states.validators[validator];
            if pk
                .verify_digest(&sign_data, m.message.sign.as_bytes())
                .is_err()
            {
                *commit = None;
            }
        }

        // 9. If there's no transaction in this request, directly check the local collection of
        //  `PrepareResponse`, and then broadcast the `Commit` message if enough `PrepareResponse` collected
        if tx_hashes_empty {
            self.response_prepare_if_needed(settings, payload_hash);
            return;
        }

        // 10.0. Collect and verify transactions in the proposal block from mem-pool(tx-pool)

        // 10.1. Ignore if the transaction failed to pass verification or
        //   the transaction did not meet strategic requirements

        // 10.2. Otherwise the transaction will be saved into current consensus context

        // 11. Verify the transactions required by blocks in the unconfirmed transaction pool
        //   and add them into current context

        // 12. Broadcast a `GetData` message with transaction hashes if they were missed in the block
    }

    fn response_prepare_if_needed(&mut self, settings: &DbftConfig, payload_hash: UInt256) {
        if !self.context.has_all_txs() {
            return;
        }

        if self.states.is_primary() || self.states.watch_only {
            return;
        }

        let head_size = self.header.as_ref().map(|h| h.bin_size()).unwrap_or(0);
        let (count_size, _) = to_varint_le(self.context.tx_hashes.len() as u64);

        let per_block_millis = settings.per_block_millis;
        let (txs_size, sysfee) = self
            .context
            .txs
            .iter()
            .map(|(_, tx)| (tx.bin_size(), tx.sysfee))
            .fold((0usize, 0u64), |acc, x| (acc.0 + x.0, acc.1 + x.1));

        if sysfee > settings.max_block_sysfee
            || head_size + (count_size as usize) + txs_size > settings.max_block_size
        {
            self.try_to_change_view(ChangeViewReason::BlockRejectedByPolicy, per_block_millis);
            return;
        }

        self.extend_timeout_millis(2, per_block_millis);

        let message = Message {
            meta: self.states.new_message_meta(),
            message: PrepareResponse {
                preparation: payload_hash,
            },
        };
        self.broadcast_tx
            .send(Payload::PrepareResponse(message))
            .expect("`broadcast_tx.send(PrepareResponse)` should be ok");

        self.commit_if_needed(settings.network, per_block_millis);
    }

    fn try_to_change_view(&mut self, reason: ChangeViewReason, per_block_millis: u64) {
        if self.states.watch_only {
            return;
        }

        let changed_view = self.states.view_number + 1;
        self.reset_timeout_millis(millis_on_setting(changed_view, per_block_millis));

        let nr_validators = self.states.nr_validators() as u32;
        let quorum = byzantine_failure_quorum(nr_validators) as usize;

<<<<<<< HEAD
        let fails = self
            .context
            .failed_count(self.states.block_index, &self.states.validators);
=======
        let fails = self.context.failed_count(self.states.block_index, &self.states.validators);
>>>>>>> 4afd2de1
        if self.context.commit_count() + fails > quorum {
            // TODO: log
            let message = Message {
                meta: self.states.new_message_meta(),
                message: RecoveryRequest {
                    unix_milli: self.unix_milli_now(),
<<<<<<< HEAD
                    payload_hash: UInt256::default(),
=======
                    payload_hash: H256::default(),
>>>>>>> 4afd2de1
                },
            };
            self.broadcast_tx
                .send(Payload::RecoveryRequest(message))
                .expect("`broadcast_tx.send(RecoveryRequest)` should be ok");
        } else {
            // TODO: log
            let change_view = self.context.new_change_view(
                self.states.new_message_meta(),
                self.unix_milli_now(),
                reason,
            );

            let myself = self.states.self_index as usize;
            self.context.change_views[myself] = Some(change_view.clone());
            self.broadcast_tx
                .send(Payload::ChangeView(change_view))
                .expect("`broadcast_tx.send(ChangeView)` should be ok");

            self.change_view_if_needed(per_block_millis, changed_view);
        }
    }
}

impl StateMachine {
    fn check_prepare_response(&self, prepare: &Message<PrepareResponse>) -> bool {
        // 1. Ignore it if the message view is not the same as the current view
        if prepare.meta.view_number != self.states.view_number {
            return false;
        }

        // 2.1 Ignore it if current node has already saved the sender's signature
        let validator = prepare.meta.validator_index as usize;
        if validator >= self.context.prepares.len()
            || self.context.prepares[validator].has_response()
        {
            return false;
        }

        // 2.2 or he current node is trying to change the view
        if self.unacceptable_on_view_changing() {
            return false;
        }

        // 3. Save it temporarily if current node has not received PrepareResponse yet
        //  (Clear it after receiving PrepareResponse), or go to next step.
        let message = &prepare.message;
        let primary = self.states.primary_index as usize;
        primary < self.context.prepares.len()
            && self.context.prepares[primary]
                .response
                .as_ref()
                .map(|r| r.message.preparation == message.preparation)
                .unwrap_or(true)
    }

    fn on_prepare_response(&mut self, settings: &DbftConfig, prepare: Message<PrepareResponse>) {
        if !self.check_prepare_response(&prepare) {
            return;
        }

        // extend timer by factor 2;
        self.extend_timeout_millis(2, settings.per_block_millis);

        // 4. Verify the signature. Save the signature if it pass the verification. Ignore it if not.
        let validator = prepare.meta.validator_index as usize; // out-of-bound has checked
        self.context.prepares[validator].response = Some(prepare);

        // 5. Ignore it if the node has already sent Commit.
        if self.states.watch_only || self.context.has_commit(self.states.self_index) {
            return;
        }

        // 6. Verify the signature number if the node has already sent or received PrepareRequest.
        //  If there are at least N-f signatures, broadcast Commit and generate the block if there
        //  are N-f Commit messages have been received.
        let prepares = &self.context.prepares[self.states.primary_index as usize];
        if prepares.has_request() || prepares.has_response() {
            self.commit_if_needed(settings.network, settings.per_block_millis);
        }
    }

    fn commit_if_needed(&mut self, network: u32, per_block_millis: u64) {
<<<<<<< HEAD
        let prepares = self
            .context
            .prepares
            .iter()
            .filter(|p| p.has_request() || p.has_response())
            .count();
=======
        let prepares =
            self.context.prepares.iter().filter(|p| p.has_request() || p.has_response()).count();
>>>>>>> 4afd2de1

        let honest = byzantine_honest_quorum(self.states.nr_validators() as u32);
        if prepares < honest as usize || !self.context.has_all_txs() {
            return;
        }

        let Some(head) = self.header.as_ref() else {
            return; // TODO: log
        };
        let sign_data = head.to_sign_data(network);
<<<<<<< HEAD
        let sign = self
            .self_keypair
            .secret
            .sign(&sign_data)
            .expect("`sign(header)` should be ok");
=======
        let sign = self.self_keypair.secret.sign(&sign_data).expect("`sign(header)` should be ok");
>>>>>>> 4afd2de1

        let commit = Message {
            meta: self.states.new_message_meta(),
            message: Commit {
                sign: Sign::from(sign),
            },
        };
        self.broadcast_tx
            .send(Payload::Commit(commit))
            .expect("`broadcast_tx.send(Commit)` should be ok");

        self.reset_timeout_millis(millis_on_setting(self.states.view_number, per_block_millis));
        self.create_block_if_needed();
    }
}

impl StateMachine {
    fn create_block_if_needed(&mut self) {
        let commits = self
            .context
            .commits
            .iter()
            .filter(|commit| {
<<<<<<< HEAD
                commit
                    .as_ref()
                    .is_some_and(|m| m.meta.view_number == self.states.view_number)
=======
                commit.as_ref().is_some_and(|m| m.meta.view_number == self.states.view_number)
>>>>>>> 4afd2de1
            })
            .count();

        let honest = byzantine_honest_quorum(self.states.nr_validators() as u32);
        if commits < honest as usize || !self.context.has_all_txs() {
            return;
        }

        let Some(head) = self.header.as_ref() else {
            return;
        };
        self.states.received_block_index = head.index;
        self.states.received_unix_milli = self.unix_milli_now();

        let _block = block::Block::new(head.clone(), self.context.txs());
        // TODO: send block
    }

    fn on_commit(&mut self, settings: &DbftConfig, commit: Message<Commit>) {
        // 0. On receiving a Commit send by consensus nodes after receiving N-f PrepareResponse.

        // 1. Ignore it if it has been received from the same node before.
        if self.context.has_commit(commit.meta.validator_index) {
            return; // TODO: log
        }

        // Receiving commit from another view
        let view_number = commit.meta.view_number;
        let validator = commit.meta.validator_index as usize; // out-of-bound has checked
        if view_number != self.states.view_number {
            self.context.commits[validator] = Some(commit);
            return;
        }

        // extend timer by factor 4
        self.extend_timeout_millis(4, settings.per_block_millis);

        // 2. Save the message into the consensus context if the signature passed verification,
        //   generate a block and broadcast if N-f Commit messages has been received.
        let Some(head) = self.try_make_header(settings.version, view_number) else {
            return;
        };
        let sign_data = head.to_sign_data(settings.network);
        let pk = &self.states.validators[validator];
        if pk
            .verify_digest(&sign_data, commit.message.sign.as_bytes())
            .is_err()
        {
            return; // TODO: log
        }

        self.create_block_if_needed();
    }
}

// StateMachine action on Message<ChangeViewRequest>
impl StateMachine {
    fn check_change_view(&self, chang_view: &Message<ChangeViewRequest>) -> bool {
        let meta = chang_view.meta;
        let message = &chang_view.message;
        let new_view_number = message.new_view_number;

        // 1. Send RecoveryMessage if the new view number in the message is less than or equal
        //   to the view number in current context
        if new_view_number <= self.states.view_number {
<<<<<<< HEAD
            let message = RecoveryRequest {
                unix_milli: message.unix_milli,
                payload_hash: UInt256::default(),
            };
=======
            let message =
                RecoveryRequest { unix_milli: message.unix_milli, payload_hash: H256::default() };
>>>>>>> 4afd2de1
            self.on_recovery_request(Message { meta, message });
            return false;
        }

        // 2.1. Ignore it if the node has sent Commit
        if self.context.has_commit(self.states.self_index) {
            let meta = self.states.new_message_meta();
            let recovery = self.context.new_recovery_message(meta);
            self.broadcast_tx
                .send(Payload::RecoveryMessage(recovery))
                .expect("`broadcast_tx.send(RecoveryMessage)` should be ok");
            return false;
        }

        // 2.2 Ignore if index is out of validators range
        let validator = meta.validator_index as usize;
        if validator >= self.context.change_views.len() {
            return false;
        }

        // 2.3 Ignore if has received a ChangeViewRequest message with larger new_view_number
        let existed_view = self.context.change_views[validator]
            .as_ref()
            .map(|cv| cv.message.new_view_number)
            .unwrap_or(0);

        new_view_number > existed_view
    }

    fn on_change_view(&mut self, settings: &DbftConfig, chang_view: Message<ChangeViewRequest>) {
        if !self.check_change_view(&chang_view) {
            return;
        }

        let validator = chang_view.meta.validator_index as usize;
        if validator >= self.context.change_views.len() {
            // ignore if out of bound
            return;
        }

        let new_view_number = chang_view.message.new_view_number;
        self.context.change_views[validator] = Some(chang_view);
        self.change_view_if_needed(settings.per_block_millis, new_view_number);
    }

    fn change_view_if_needed(&mut self, per_block_millis: u64, new_view_number: ViewNumber) {
        if self.states.view_number >= new_view_number {
            return;
        }

        // 3. If current node received at least N-f ChangeView messages with the same new view number,
        //   then ViewChange will happen
        let newer_views = self
            .context
            .change_views
            .iter()
            .filter(|change_view| {
<<<<<<< HEAD
                change_view
                    .as_ref()
                    .is_some_and(|cv| cv.message.new_view_number >= new_view_number)
=======
                change_view.as_ref().is_some_and(|cv| cv.message.new_view_number >= new_view_number)
>>>>>>> 4afd2de1
            })
            .count();

        if newer_views < byzantine_honest_quorum(self.states.nr_validators() as u32) as usize {
            return;
        }

        if !self.states.watch_only {
            let myself = self.states.self_index as usize;
            let should_send = self.context.change_views[myself]
                .as_ref()
                .map(|cv| cv.message.new_view_number < new_view_number)
                .unwrap_or(true); // change_views[myself] is None || change_views[myself].new_view_number < new_view_number
            if should_send {
                let change_view = self.context.new_change_view(
                    self.states.new_message_meta(),
                    self.unix_milli_now(),
                    ChangeViewReason::ChangeAgreement,
                );
                self.context.change_views[myself] = Some(change_view.clone());
                self.broadcast_tx
                    .send(Payload::ChangeView(change_view))
                    .expect("`broadcast_tx.send(ChangeView)` should be ok");
            }
        }

        // 4. The current node reset the consensus process with the new view number
        self.reset_consensus(new_view_number, per_block_millis);
    }
}

impl StateMachine {
    // 0. On receiving a RecoveryRequest sent by consensus nodes when initiating a consensus
    //  or the sum of committed and failed nodes is greater than 'f'
    fn on_recovery_request(&self, recovery: Message<RecoveryRequest>) {
        // 1.1 Ignore it if it has been received before.
        let _payload_hash = &recovery.message.payload_hash; // TODO: it has been received or not

        // 1.2 Ignore if local-node is watch only
        if self.states.watch_only {
            return;
        }

        // 2. Response it if the node has sent the Commit message before or the node index
        //  is no more than f numbers later than the sender index
        let validator = recovery.meta.validator_index as u32;
        let self_index = self.states.self_index;
        if !self.context.has_commit(self_index) {
            let nr_validators = self.states.nr_validators() as u32;
            let recoveries = byzantine_failure_quorum(nr_validators) + 1;
            let should_send = (1..=recoveries)
                .into_iter()
                .find(|idx| (validator + idx) % nr_validators == self_index as u32)
                .is_some();
            if !should_send {
                return; // TODO: log
            }
        }

        // 3. Send RecoveryMessage if the node is obligated to response
        let meta = self.states.new_message_meta();
        let recovery = self.context.new_recovery_message(meta);
        self.broadcast_tx
            .send(Payload::RecoveryMessage(recovery))
            .expect("`broadcast_tx.send(RecoveryMessage)` should be ok");
    }
}

impl StateMachine {
    // 0. On receiving a RecoveryMessage broadcast by consensus nodes when receiving
    //  an accessible RecoveryRequest or time out after a Commit message has been sent.
    #[inline]
    fn on_recovery_message(&mut self, settings: &DbftConfig, recovery: Message<RecoveryMessage>) {
        self.states.on_recovering = true;
        self.on_recovery_message_inner(settings, recovery);
        self.states.on_recovering = false;
    }

    fn on_recovery_message_inner(
        &mut self,
        settings: &DbftConfig,
        recovery: Message<RecoveryMessage>,
    ) {
        let meta = recovery.meta;
        let message = &recovery.message;

        // 1. Receive and handle ChangeView inside if the message view number is greater than the node view number.
        if meta.view_number > self.states.view_number {
            if self.context.has_commit(self.states.self_index) {
                return;
            }

            let change_views = message.change_views(meta.block_index);
            // let nr_change_views = change_views.len();
            for cv in change_views {
                self.on_message(settings, Payload::ChangeView(cv));
            }
        }

        if meta.view_number == self.states.view_number
            && !self.context.has_commit(self.states.self_index)
            && !self.unacceptable_on_view_changing()
        {
            if !self.context.has_preparation(self.states.primary_index) {
                let meta = MessageMeta {
                    block_index: meta.block_index,
                    validator_index: self.states.primary_index,
                    view_number: meta.view_number,
                };
                if let Some(r) = message.prepare_request(meta) {
                    self.on_message(settings, Payload::PrepareRequest(r));
                }
            }

            let responses = message.prepare_responses(meta.block_index, meta.view_number);
            // let nr_responses = responses.len();
            for r in responses {
                self.on_message(settings, Payload::PrepareResponse(r));
            }
        }

        if meta.view_number <= self.states.view_number {
            let commits = message.commits(meta.block_index);
            // let nr_commits = commits.len();
            for commit in commits {
                self.on_message(settings, Payload::Commit(commit));
            }
        }
    }
}<|MERGE_RESOLUTION|>--- conflicted
+++ resolved
@@ -7,29 +7,17 @@
 
 #[cfg(not(feature = "std"))]
 use hashbrown::HashMap;
-<<<<<<< HEAD
-
-use crate::dbft_v2::*;
-=======
->>>>>>> 4afd2de1
 use neo_base::{byzantine_failure_quorum, byzantine_honest_quorum};
 use neo_core::block::{self, Header};
 use neo_core::merkle::MerkleSha256;
 use neo_core::store::ChainStates;
-<<<<<<< HEAD
-use neo_core::types::{Sign, ToSignData, UInt256};
-=======
 use neo_core::types::{Sign, ToSignData, H256};
->>>>>>> 4afd2de1
 use neo_crypto::{
     ecdsa::{DigestVerify, Sign as EcdsaSign},
     rand,
 };
-<<<<<<< HEAD
-=======
 
 use crate::dbft_v2::*;
->>>>>>> 4afd2de1
 
 const MAX_ADVANCED_BLOCKS: u64 = 8;
 
@@ -49,19 +37,13 @@
 
 impl StateMachine {
     #[inline]
-    pub fn states(&self) -> &ConsensusStates {
-        &self.states
-    }
+    pub fn states(&self) -> &ConsensusStates { &self.states }
 
     #[inline]
-    pub fn context(&self) -> &ConsensusContext {
-        &self.context
-    }
+    pub fn context(&self) -> &ConsensusContext { &self.context }
 
     #[inline]
-    pub fn unix_milli_now(&self) -> u64 {
-        (self.unix_milli_now)()
-    }
+    pub fn unix_milli_now(&self) -> u64 { (self.unix_milli_now)() }
 
     pub fn is_view_changing(&self) -> bool {
         if self.states.watch_only {
@@ -86,21 +68,13 @@
         let quorum = byzantine_failure_quorum(nr_validators) as usize;
 
         let block_index = self.states.block_index;
-        let fails = self
-            .context
-            .failed_count(block_index, &self.states.validators);
+        let fails = self.context.failed_count(block_index, &self.states.validators);
         self.context.commit_count() + fails <= quorum
     }
 
     pub(crate) fn make_header(&self, version: u32, view_number: ViewNumber) -> Option<Header> {
         let validators = self.states.validators.as_slice();
-<<<<<<< HEAD
-        let next_consensus = validators
-            .to_bft_hash()
-            .expect("`next_validators` should be valid");
-=======
         let next_consensus = validators.to_bft_hash().expect("`next_validators` should be valid");
->>>>>>> 4afd2de1
 
         let primary = self.states.primary_index as usize;
         let Some(r) = self.context.prepares[primary].request.as_ref() else {
@@ -116,10 +90,7 @@
             index: self.states.block_index,
             primary: self.states.primary_index,
             next_consensus: next_consensus.into(),
-            witnesses: self
-                .context
-                .new_block_witness(view_number, validators)
-                .into(),
+            witnesses: self.context.new_block_witness(view_number, validators).into(),
         };
 
         head.calc_hash();
@@ -153,10 +124,7 @@
             self.states.block_index = current.block_index + 1;
         } else {
             for (idx, cv) in old.change_views.into_iter().enumerate() {
-                if cv
-                    .as_ref()
-                    .is_some_and(|v| v.message.new_view_number >= view_number)
-                {
+                if cv.as_ref().is_some_and(|v| v.message.new_view_number >= view_number) {
                     self.context.change_views[idx] = cv;
                 } // else {  self.context.change_views[idx] = None; }
             }
@@ -177,10 +145,7 @@
             }
         }
 
-        let view = HView {
-            height: block_index,
-            view_number,
-        };
+        let view = HView { height: block_index, view_number };
         if !self.states.not_validator {
             self.context.last_seen_message.insert(self_pk.clone(), view);
         }
@@ -205,16 +170,11 @@
             0
         };
 
-        if millis > diff {
-            millis - diff
-        } else {
-            0
-        }
+        if millis > diff { millis - diff } else { 0 }
     }
 
     fn reset_timeout_millis(&self, timeout_millis: u64) {
-        self.timer
-            .reset_timeout(self.states.height_view(), timeout_millis);
+        self.timer.reset_timeout(self.states.height_view(), timeout_millis);
     }
 
     fn extend_timeout_millis(&self, max_in_blocks: u32, per_block_millis: u64) {
@@ -225,8 +185,7 @@
             let honest = byzantine_honest_quorum(self.states.nr_validators() as u32);
 
             let extend_millis = blocks_millis / honest as u64;
-            self.timer
-                .extend_timeout(self.states.height_view(), extend_millis);
+            self.timer.extend_timeout(self.states.height_view(), extend_millis);
         }
     }
 
@@ -247,17 +206,8 @@
 
         if self.states.is_primary() && !sent {
             self.context.txs = HashMap::new(); // TODO: from tx-pool
-<<<<<<< HEAD
-            self.context.tx_hashes = self
-                .context
-                .txs
-                .iter()
-                .map(|(hash, _)| hash.clone())
-                .collect();
-=======
             self.context.tx_hashes =
                 self.context.txs.iter().map(|(hash, _)| hash.clone()).collect();
->>>>>>> 4afd2de1
 
             let meta = self.states.new_message_meta();
             let message =
@@ -305,9 +255,7 @@
             let validator = &self.states.validators[validator];
             let existed = self.context.last_seen_message.get(validator);
             if existed.is_some_and(|v| v.is_previous(&current)) || existed.is_none() {
-                self.context
-                    .last_seen_message
-                    .insert(validator.clone(), current);
+                self.context.last_seen_message.insert(validator.clone(), current);
             }
         }
 
@@ -345,7 +293,7 @@
                 unix_milli,
                 nonce,
                 tx_hashes: self.context.tx_hashes.clone(),
-                payload_hash: UInt256::default(), // just ignore
+                payload_hash: H256::default(), // just ignore
             },
         }
     }
@@ -401,11 +349,7 @@
 
         // 6.0 Ignore if any proposed transaction has already been included in the blockchain
         let message = &prepare.message;
-        if message
-            .tx_hashes
-            .iter()
-            .any(|tx| self.chain.contains_tx(tx))
-        {
+        if message.tx_hashes.iter().any(|tx| self.chain.contains_tx(tx)) {
             return;
         }
 
@@ -438,10 +382,7 @@
             }
 
             let pk = &self.states.validators[validator];
-            if pk
-                .verify_digest(&sign_data, m.message.sign.as_bytes())
-                .is_err()
-            {
+            if pk.verify_digest(&sign_data, m.message.sign.as_bytes()).is_err() {
                 *commit = None;
             }
         }
@@ -466,7 +407,7 @@
         // 12. Broadcast a `GetData` message with transaction hashes if they were missed in the block
     }
 
-    fn response_prepare_if_needed(&mut self, settings: &DbftConfig, payload_hash: UInt256) {
+    fn response_prepare_if_needed(&mut self, settings: &DbftConfig, payload_hash: H256) {
         if !self.context.has_all_txs() {
             return;
         }
@@ -497,9 +438,7 @@
 
         let message = Message {
             meta: self.states.new_message_meta(),
-            message: PrepareResponse {
-                preparation: payload_hash,
-            },
+            message: PrepareResponse { preparation: payload_hash },
         };
         self.broadcast_tx
             .send(Payload::PrepareResponse(message))
@@ -519,24 +458,14 @@
         let nr_validators = self.states.nr_validators() as u32;
         let quorum = byzantine_failure_quorum(nr_validators) as usize;
 
-<<<<<<< HEAD
-        let fails = self
-            .context
-            .failed_count(self.states.block_index, &self.states.validators);
-=======
         let fails = self.context.failed_count(self.states.block_index, &self.states.validators);
->>>>>>> 4afd2de1
         if self.context.commit_count() + fails > quorum {
             // TODO: log
             let message = Message {
                 meta: self.states.new_message_meta(),
                 message: RecoveryRequest {
                     unix_milli: self.unix_milli_now(),
-<<<<<<< HEAD
-                    payload_hash: UInt256::default(),
-=======
                     payload_hash: H256::default(),
->>>>>>> 4afd2de1
                 },
             };
             self.broadcast_tx
@@ -620,17 +549,8 @@
     }
 
     fn commit_if_needed(&mut self, network: u32, per_block_millis: u64) {
-<<<<<<< HEAD
-        let prepares = self
-            .context
-            .prepares
-            .iter()
-            .filter(|p| p.has_request() || p.has_response())
-            .count();
-=======
         let prepares =
             self.context.prepares.iter().filter(|p| p.has_request() || p.has_response()).count();
->>>>>>> 4afd2de1
 
         let honest = byzantine_honest_quorum(self.states.nr_validators() as u32);
         if prepares < honest as usize || !self.context.has_all_txs() {
@@ -641,21 +561,11 @@
             return; // TODO: log
         };
         let sign_data = head.to_sign_data(network);
-<<<<<<< HEAD
-        let sign = self
-            .self_keypair
-            .secret
-            .sign(&sign_data)
-            .expect("`sign(header)` should be ok");
-=======
         let sign = self.self_keypair.secret.sign(&sign_data).expect("`sign(header)` should be ok");
->>>>>>> 4afd2de1
 
         let commit = Message {
             meta: self.states.new_message_meta(),
-            message: Commit {
-                sign: Sign::from(sign),
-            },
+            message: Commit { sign: Sign::from(sign) },
         };
         self.broadcast_tx
             .send(Payload::Commit(commit))
@@ -673,13 +583,7 @@
             .commits
             .iter()
             .filter(|commit| {
-<<<<<<< HEAD
-                commit
-                    .as_ref()
-                    .is_some_and(|m| m.meta.view_number == self.states.view_number)
-=======
                 commit.as_ref().is_some_and(|m| m.meta.view_number == self.states.view_number)
->>>>>>> 4afd2de1
             })
             .count();
 
@@ -724,10 +628,7 @@
         };
         let sign_data = head.to_sign_data(settings.network);
         let pk = &self.states.validators[validator];
-        if pk
-            .verify_digest(&sign_data, commit.message.sign.as_bytes())
-            .is_err()
-        {
+        if pk.verify_digest(&sign_data, commit.message.sign.as_bytes()).is_err() {
             return; // TODO: log
         }
 
@@ -745,15 +646,8 @@
         // 1. Send RecoveryMessage if the new view number in the message is less than or equal
         //   to the view number in current context
         if new_view_number <= self.states.view_number {
-<<<<<<< HEAD
-            let message = RecoveryRequest {
-                unix_milli: message.unix_milli,
-                payload_hash: UInt256::default(),
-            };
-=======
             let message =
                 RecoveryRequest { unix_milli: message.unix_milli, payload_hash: H256::default() };
->>>>>>> 4afd2de1
             self.on_recovery_request(Message { meta, message });
             return false;
         }
@@ -811,13 +705,7 @@
             .change_views
             .iter()
             .filter(|change_view| {
-<<<<<<< HEAD
-                change_view
-                    .as_ref()
-                    .is_some_and(|cv| cv.message.new_view_number >= new_view_number)
-=======
                 change_view.as_ref().is_some_and(|cv| cv.message.new_view_number >= new_view_number)
->>>>>>> 4afd2de1
             })
             .count();
 
