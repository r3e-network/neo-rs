// Copyright @ 2023 - 2024, R3E Network
// All Rights Reserved

use alloc::{boxed::Box, vec::Vec};
use core::cmp::Ordering;

use neo_core::types::{Member, MemberCache, ScriptHash, ToBftHash, NEO_TOTAL_SUPPLY};
use neo_core::PublicKey;

const EFFECTIVE_VOTER_TURNOUT: u64 = 5;

#[inline]
pub fn should_refresh_committee(height: u32, nr_committee: u32) -> bool {
    nr_committee == 0 || height % nr_committee == 0
}

#[allow(dead_code)]
pub struct Committee {
    /// The number of validators, from settings, i.e. from config.
    pub(crate) nr_validators: u32,

    /// The number of committee, from settings.
    pub(crate) nr_committee: u32,

    members: Box<dyn MemberCache>,
    // cached: Vec<Member>,
}

impl Committee {
    pub fn new(nr_validators: u32, nr_committee: u32, members: Box<dyn MemberCache>) -> Self {
        Self {
            nr_validators,
            nr_committee,
            members,
        }
    }

    pub fn next_block_validators(&self) -> Vec<PublicKey> {
        let mut members = self.next_committee();
        let nr_validators = self.nr_validators as usize;
        if members.len() < nr_validators {
            core::panic!(
                "invalid the number of validators {} > {}",
                nr_validators,
                members.len()
            );
        }

        members.truncate(nr_validators);
        members
    }

    pub fn next_committee_hash(&self) -> ScriptHash {
        self.next_committee().to_bft_hash().expect("`to_bft_hash` should be ok")
    }

    pub fn next_committee(&self) -> Vec<PublicKey> {
<<<<<<< HEAD
        let mut keys = self
            .members
            .committee_members()
            .iter()
            .map(|p| p.key.clone())
            .collect::<Vec<_>>();
=======
        let mut keys =
            self.members.committee_members().iter().map(|p| p.key.clone()).collect::<Vec<_>>();
>>>>>>> 4afd2de1

        keys.sort();
        keys
    }

    pub fn compute_next_block_validators(&self) -> Vec<PublicKey> {
        let mut keys = self
            .compute_committee_members()
            .iter()
            .take(self.nr_validators as usize)
            .map(|member| member.key.clone())
            .collect::<Vec<_>>();

        keys.sort();
        keys
    }

    fn compute_committee_members(&self) -> Vec<Member> {
        let voters = self.members.voters_count();
        let voters = voters * EFFECTIVE_VOTER_TURNOUT;
        let voter_turnout = voters / NEO_TOTAL_SUPPLY;

        let nr_committee = self.nr_committee as usize;
        let mut candidates = self.members.candidate_members();
        let votes_of = |key: &PublicKey| {
            candidates
                .iter()
                .find(|candidate| candidate.key.eq(key))
                .map(|member| member.votes)
                .unwrap_or_default()
        };

        // voters_count / total_supply should be >= 0.2, select from standby if not satisfied
        if voter_turnout <= 0 || candidates.len() < nr_committee {
            return self
                .members
                .standby_committee()
                .iter()
                .take(nr_committee)
                .map(|key| Member {
                    key: key.clone(),
                    votes: votes_of(key),
                })
                .collect();
        }

        // select from candidates if satisfied
        candidates.sort_by(|lhs, rhs| {
            let ordering = lhs.votes.cmp(&rhs.votes);
            if ordering != Ordering::Equal {
                ordering
            } else {
                lhs.key.cmp(&rhs.key)
            }
        });

<<<<<<< HEAD
        candidates
            .iter()
            .take(nr_committee)
            .map(|member| member.clone())
            .collect()
=======
        candidates.iter().take(nr_committee).map(|member| member.clone()).collect()
>>>>>>> 4afd2de1
    }
}<|MERGE_RESOLUTION|>--- conflicted
+++ resolved
@@ -28,22 +28,14 @@
 
 impl Committee {
     pub fn new(nr_validators: u32, nr_committee: u32, members: Box<dyn MemberCache>) -> Self {
-        Self {
-            nr_validators,
-            nr_committee,
-            members,
-        }
+        Self { nr_validators, nr_committee, members }
     }
 
     pub fn next_block_validators(&self) -> Vec<PublicKey> {
         let mut members = self.next_committee();
         let nr_validators = self.nr_validators as usize;
         if members.len() < nr_validators {
-            core::panic!(
-                "invalid the number of validators {} > {}",
-                nr_validators,
-                members.len()
-            );
+            core::panic!("invalid the number of validators {} > {}", nr_validators, members.len());
         }
 
         members.truncate(nr_validators);
@@ -55,17 +47,8 @@
     }
 
     pub fn next_committee(&self) -> Vec<PublicKey> {
-<<<<<<< HEAD
-        let mut keys = self
-            .members
-            .committee_members()
-            .iter()
-            .map(|p| p.key.clone())
-            .collect::<Vec<_>>();
-=======
         let mut keys =
             self.members.committee_members().iter().map(|p| p.key.clone()).collect::<Vec<_>>();
->>>>>>> 4afd2de1
 
         keys.sort();
         keys
@@ -105,31 +88,16 @@
                 .standby_committee()
                 .iter()
                 .take(nr_committee)
-                .map(|key| Member {
-                    key: key.clone(),
-                    votes: votes_of(key),
-                })
+                .map(|key| Member { key: key.clone(), votes: votes_of(key) })
                 .collect();
         }
 
         // select from candidates if satisfied
         candidates.sort_by(|lhs, rhs| {
             let ordering = lhs.votes.cmp(&rhs.votes);
-            if ordering != Ordering::Equal {
-                ordering
-            } else {
-                lhs.key.cmp(&rhs.key)
-            }
+            if ordering != Ordering::Equal { ordering } else { lhs.key.cmp(&rhs.key) }
         });
 
-<<<<<<< HEAD
-        candidates
-            .iter()
-            .take(nr_committee)
-            .map(|member| member.clone())
-            .collect()
-=======
         candidates.iter().take(nr_committee).map(|member| member.clone()).collect()
->>>>>>> 4afd2de1
     }
 }