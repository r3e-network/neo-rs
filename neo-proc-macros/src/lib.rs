--- conflicted
+++ resolved
@@ -1,18 +1,8 @@
 // Copyright @ 2023 - 2024, R3E Network
 // All Rights Reserved
 
-use proc_macro::TokenStream;
-use quote::quote;
-use syn::{parse_macro_input, DeriveInput, Expr, ExprLit, ImplItem, ItemFn, ItemImpl, Lit, Meta};
+mod bin;
 
-use syn::parse::Parse;
-
-<<<<<<< HEAD
-mod bin;
-mod derive_contract;
-
-=======
->>>>>>> 4afd2de1
 #[proc_macro_derive(BinEncode, attributes(bin))]
 pub fn derive_bin_encode(input: proc_macro::TokenStream) -> proc_macro::TokenStream {
     bin::encode_bin(syn::parse_macro_input!(input as syn::DeriveInput))
@@ -26,290 +16,4 @@
 #[proc_macro_derive(InnerBinDecode, attributes(bin))]
 pub fn derive_bin_decode_inner(input: proc_macro::TokenStream) -> proc_macro::TokenStream {
     bin::decode_bin_inner(syn::parse_macro_input!(input as syn::DeriveInput))
-}
-
-#[proc_macro_derive(Contract)]
-pub fn derive_contract(input: TokenStream) -> TokenStream {
-    let input = parse_macro_input!(input as DeriveInput);
-    let name = &input.ident;
-
-    let expanded = quote! {
-        impl Contract for #name {
-            fn script(&self) -> &Vec<u8> {
-                &self.script
-            }
-
-            fn parameter_list(&self) -> &Vec<ContractParameterType> {
-                &self.parameter_list
-            }
-
-            fn script_hash(&mut self) -> UInt160 {
-                if let Some(hash) = self.script_hash {
-                    hash
-                } else {
-                    let hash = UInt160::from_script(&self.script);
-                    self.script_hash = Some(hash);
-                    hash
-                }
-            }
-        }
-    };
-
-    TokenStream::from(expanded)
-}
-
-#[proc_macro_attribute]
-pub fn event(attr: TokenStream, item: TokenStream) -> TokenStream {
-    // event::generate(attr.into(), item.into()).into()
-    TokenStream::default()
-}
-
-#[proc_macro_attribute]
-pub fn contract(attr: TokenStream, item: TokenStream) -> TokenStream {
-    let input = parse_macro_input!(item as DeriveInput);
-    let name = &input.ident;
-
-    let expanded = quote! {
-        #input
-
-        impl #name {
-            pub fn new() -> Self {
-                Self {}
-            }
-        }
-    };
-
-    TokenStream::from(expanded)
-}
-
-#[proc_macro_attribute]
-pub fn contract_impl(_attr: TokenStream, item: TokenStream) -> TokenStream {
-    let input = parse_macro_input!(item as ItemImpl);
-    let ty = &input.self_ty;
-
-    let expanded = quote! {
-        #input
-
-        impl #ty {
-            pub fn contract_type() -> &'static str {
-                stringify!(#ty)
-            }
-        }
-    };
-
-    TokenStream::from(expanded)
-}
-
-struct ContractMethodArgs {
-    name: Option<String>,
-    required_call_flags: Option<u32>,
-    cpu_fee: Option<u64>,
-    storage_fee: Option<u64>,
-    active_in: Option<String>,
-    deprecated_in: Option<String>,
-}
-
-impl Parse for ContractMethodArgs {
-    fn parse(input: syn::parse::ParseStream) -> syn::Result<Self> {
-        let mut args = ContractMethodArgs {
-            name: None,
-            required_call_flags: None,
-            cpu_fee: None,
-            storage_fee: None,
-            active_in: None,
-            deprecated_in: None,
-        };
-
-        while !input.is_empty() {
-            let meta = input.parse::<Meta>()?;
-            match meta {
-                Meta::NameValue(nv) => {
-                    let ident = nv.path.get_ident().unwrap().to_string();
-                    match ident.as_str() {
-                        "name" => {
-                            if let Expr::Lit(ExprLit {
-                                lit: Lit::Str(lit), ..
-                            }) = nv.value
-                            {
-                                args.name = Some(lit.value());
-                            }
-                        }
-                        "required_call_flags" => {
-                            if let Lit::Int(lit) = nv.value {
-                                args.required_call_flags = Some(lit.base10_parse()?);
-                            }
-                        }
-                        "cpu_fee" => {
-                            if let Lit::Int(lit) = nv.value {
-                                args.cpu_fee = Some(lit.base10_parse()?);
-                            }
-                        }
-                        "storage_fee" => {
-                            if let Lit::Int(lit) = nv.value {
-                                args.storage_fee = Some(lit.base10_parse()?);
-                            }
-                        }
-                        "active_in" => {
-                            if let Lit::Str(lit) = nv.value {
-                                args.active_in = Some(lit.value());
-                            }
-                        }
-                        "deprecated_in" => {
-                            if let Lit::Str(lit) = nv.value {
-                                args.deprecated_in = Some(lit.value());
-                            }
-                        }
-                        _ => {}
-                    }
-                }
-                _ => return Err(syn::Error::new_spanned(meta, "Unsupported attribute")),
-            }
-            if !input.is_empty() {
-                input.parse::<syn::Token![,]>()?;
-            }
-        }
-
-        Ok(args)
-    }
-}
-
-#[proc_macro_attribute]
-pub fn contract_method(args: TokenStream, input: TokenStream) -> TokenStream {
-    let args = parse_macro_input!(args as ContractMethodArgs);
-    let input = parse_macro_input!(input as ItemFn);
-
-    let fn_name = &input.sig.ident;
-    let fn_args = &input.sig.inputs;
-    let fn_output = &input.sig.output;
-    let fn_body = &input.block;
-
-    let name = args.name.unwrap_or_else(|| fn_name.to_string());
-    let required_call_flags = args.required_call_flags.unwrap_or(0);
-    let cpu_fee = args.cpu_fee.unwrap_or(0);
-    let storage_fee = args.storage_fee.unwrap_or(0);
-    let active_in = args
-        .active_in
-        .map(|s| quote! { Some(#s.parse().unwrap()) })
-        .unwrap_or(quote! { None });
-    let deprecated_in = args
-        .deprecated_in
-        .map(|s| quote! { Some(#s.parse().unwrap()) })
-        .unwrap_or(quote! { None });
-
-    let expanded = quote! {
-        #[allow(non_upper_case_globals)]
-        const #fn_name: ContractMethodMetadata = ContractMethodMetadata {
-            name: #name,
-            required_call_flags: #required_call_flags,
-            cpu_fee: #cpu_fee,
-            storage_fee: #storage_fee,
-            active_in: #active_in,
-            deprecated_in: #deprecated_in,
-        };
-
-        fn #fn_name(#fn_args) #fn_output {
-            #fn_body
-        }
-    };
-
-    TokenStream::from(expanded)
-}
-
-use syn::{Ident, LitInt, LitStr, Token};
-
-#[proc_macro_attribute]
-pub fn contract_events(_args: TokenStream, input: TokenStream) -> TokenStream {
-    let input = parse_macro_input!(input as ItemImpl);
-
-    let mut events = Vec::new();
-
-    for item in &input.items {
-        if let ImplItem::Fn(method) = item {
-            for attr in &method.attrs {
-                if attr.path().is_ident("contract_event") {
-                    if let Ok(event) = attr.parse_args::<EventAttribute>() {
-                        events.push(event);
-                    }
-                }
-            }
-        }
-    }
-
-    let event_descriptors = events.iter().map(|event| {
-        let name = &event.name;
-        let order = &event.order;
-        let params = event.params.iter().map(|(name, ty)| {
-            quote! {
-                ContractParameterDefinition {
-                    name: #name.to_string(),
-                    ty: #ty.to_string(),
-                }
-            }
-        });
-
-        quote! {
-            ContractEventDescriptor {
-                name: #name.to_string(),
-                order: #order,
-                parameters: vec![#(#params),*],
-            }
-        }
-    });
-
-    let expanded = quote! {
-        #input
-
-        impl ContractEvents for #input.self_ty {
-            fn get_event_descriptors() -> Vec<ContractEventDescriptor> {
-                vec![
-                    #(#event_descriptors),*
-                ]
-            }
-        }
-    };
-
-    TokenStream::from(expanded)
-}
-
-struct EventAttribute {
-    name: LitStr,
-    order: LitInt,
-    params: Vec<(Ident, LitStr)>,
-}
-
-impl Parse for EventAttribute {
-    fn parse(input: syn::parse::ParseStream) -> syn::Result<Self> {
-        let mut name = None;
-        let mut order = None;
-        let mut params = Vec::new();
-
-        while !input.is_empty() {
-            let key: Ident = input.parse()?;
-            input.parse::<Token![=]>()?;
-
-            match key.to_string().as_str() {
-                "name" => {
-                    name = Some(input.parse()?);
-                }
-                "order" => {
-                    order = Some(input.parse()?);
-                }
-                _ => {
-                    let value: LitStr = input.parse()?;
-                    params.push((key, value));
-                }
-            }
-
-            if !input.is_empty() {
-                input.parse::<Token![,]>()?;
-            }
-        }
-
-        Ok(EventAttribute {
-            name: name.ok_or_else(|| syn::Error::new(input.span(), "Missing 'name' parameter"))?,
-            order: order
-                .ok_or_else(|| syn::Error::new(input.span(), "Missing 'order' parameter"))?,
-            params,
-        })
-    }
 }