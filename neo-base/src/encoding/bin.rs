--- conflicted
+++ resolved
@@ -2,26 +2,15 @@
 // All Rights Reserved
 
 use alloc::{string::String, vec::Vec};
-<<<<<<< HEAD
+
 use bytes::{Buf, BufMut, Bytes, BytesMut};
+pub use neo_proc_macros::{BinDecode, BinEncode, InnerBinDecode};
 
 use crate::{
     errors,
     hash::{Sha256, SHA256_HASH_SIZE},
 };
 
-pub use neo_proc_macros::{BinDecode, BinEncode, InnerBinDecode};
-=======
-
-use bytes::{Buf, BufMut, Bytes, BytesMut};
-pub use neo_proc_macros::{BinDecode, BinEncode, InnerBinDecode};
-
-use crate::{
-    errors,
-    hash::{Sha256, SHA256_HASH_SIZE},
-};
->>>>>>> 4afd2de1
-
 pub trait BinWriter {
     fn write_varint_le(&mut self, value: u64);
 
@@ -38,9 +27,7 @@
 
     fn write<T: AsRef<[u8]>>(&mut self, value: T) { self.put_slice(value.as_ref()); }
 
-    fn len(&self) -> usize {
-        self.len()
-    }
+    fn len(&self) -> usize { self.len() }
 }
 
 pub trait BinReader {
@@ -99,36 +86,19 @@
 }
 
 impl AsRef<[u8]> for Buffer {
-    fn as_ref(&self) -> &[u8] {
-        self.buf.as_ref()
-    }
+    fn as_ref(&self) -> &[u8] { self.buf.as_ref() }
 }
 
 impl From<Bytes> for Buffer {
-    fn from(value: Bytes) -> Self {
-        Self {
-            consumed: 0,
-            buf: value,
-        }
-    }
+    fn from(value: Bytes) -> Self { Self { consumed: 0, buf: value } }
 }
 
 impl From<BytesMut> for Buffer {
-    fn from(value: BytesMut) -> Self {
-        Self {
-            consumed: 0,
-            buf: Bytes::from(value),
-        }
-    }
+    fn from(value: BytesMut) -> Self { Self { consumed: 0, buf: Bytes::from(value) } }
 }
 
 impl From<Vec<u8>> for Buffer {
-    fn from(value: Vec<u8>) -> Self {
-        Self {
-            consumed: 0,
-            buf: Bytes::from(value),
-        }
-    }
+    fn from(value: Vec<u8>) -> Self { Self { consumed: 0, buf: Bytes::from(value) } }
 }
 
 impl BinReader for Buffer {
@@ -142,13 +112,9 @@
         Ok(())
     }
 
-    fn consumed(&self) -> usize {
-        self.consumed
-    }
-
-    fn remaining(&self) -> usize {
-        self.buf.remaining()
-    }
+    fn consumed(&self) -> usize { self.consumed }
+
+    fn remaining(&self) -> usize { self.buf.remaining() }
 
     fn discard(&mut self, n: usize) -> usize {
         let n = core::cmp::min(n, self.remaining());
@@ -164,24 +130,15 @@
 }
 
 impl<'a> RefBuffer<'a> {
-    pub fn as_bytes(&self) -> &[u8] {
-        &self.buf[self.consumed..]
-    }
+    pub fn as_bytes(&self) -> &[u8] { &self.buf[self.consumed..] }
 }
 
 impl<'a> AsRef<[u8]> for RefBuffer<'a> {
-    fn as_ref(&self) -> &[u8] {
-        &self.buf[self.consumed..]
-    }
+    fn as_ref(&self) -> &[u8] { &self.buf[self.consumed..] }
 }
 
 impl<'a> From<&'a [u8]> for RefBuffer<'a> {
-    fn from(value: &'a [u8]) -> Self {
-        Self {
-            consumed: 0,
-            buf: value,
-        }
-    }
+    fn from(value: &'a [u8]) -> Self { Self { consumed: 0, buf: value } }
 }
 
 impl<'a> BinReader for RefBuffer<'a> {
@@ -198,13 +155,9 @@
         Ok(())
     }
 
-    fn consumed(&self) -> usize {
-        self.consumed
-    }
-
-    fn remaining(&self) -> usize {
-        self.buf.len() - self.consumed
-    }
+    fn consumed(&self) -> usize { self.consumed }
+
+    fn remaining(&self) -> usize { self.buf.len() - self.consumed }
 
     fn discard(&mut self, n: usize) -> usize {
         let n = core::cmp::min(n, self.remaining());
@@ -226,59 +179,37 @@
 impl BinEncoder for bool {
     fn encode_bin(&self, w: &mut impl BinWriter) { w.write(if *self { [1u8] } else { [0u8] }); }
 
-    fn bin_size(&self) -> usize {
-        core::mem::size_of::<Self>()
-    }
+    fn bin_size(&self) -> usize { core::mem::size_of::<Self>() }
 }
 
 impl BinEncoder for u8 {
-    fn encode_bin(&self, w: &mut impl BinWriter) {
-        w.write(&self.to_le_bytes());
-    }
-
-    fn bin_size(&self) -> usize {
-        core::mem::size_of::<Self>()
-    }
+    fn encode_bin(&self, w: &mut impl BinWriter) { w.write(&self.to_le_bytes()); }
+
+    fn bin_size(&self) -> usize { core::mem::size_of::<Self>() }
 }
 
 impl BinEncoder for u16 {
-    fn encode_bin(&self, w: &mut impl BinWriter) {
-        w.write(&self.to_le_bytes());
-    }
-
-    fn bin_size(&self) -> usize {
-        core::mem::size_of::<Self>()
-    }
+    fn encode_bin(&self, w: &mut impl BinWriter) { w.write(&self.to_le_bytes()); }
+
+    fn bin_size(&self) -> usize { core::mem::size_of::<Self>() }
 }
 
 impl BinEncoder for u32 {
-    fn encode_bin(&self, w: &mut impl BinWriter) {
-        w.write(&self.to_le_bytes());
-    }
-
-    fn bin_size(&self) -> usize {
-        core::mem::size_of::<Self>()
-    }
+    fn encode_bin(&self, w: &mut impl BinWriter) { w.write(&self.to_le_bytes()); }
+
+    fn bin_size(&self) -> usize { core::mem::size_of::<Self>() }
 }
 
 impl BinEncoder for u64 {
-    fn encode_bin(&self, w: &mut impl BinWriter) {
-        w.write(&self.to_le_bytes());
-    }
-
-    fn bin_size(&self) -> usize {
-        core::mem::size_of::<Self>()
-    }
+    fn encode_bin(&self, w: &mut impl BinWriter) { w.write(&self.to_le_bytes()); }
+
+    fn bin_size(&self) -> usize { core::mem::size_of::<Self>() }
 }
 
 impl BinEncoder for String {
-    fn encode_bin(&self, w: &mut impl BinWriter) {
-        self.as_str().encode_bin(w);
-    }
-
-    fn bin_size(&self) -> usize {
-        self.as_str().bin_size()
-    }
+    fn encode_bin(&self, w: &mut impl BinWriter) { self.as_str().encode_bin(w); }
+
+    fn bin_size(&self) -> usize { self.as_str().bin_size() }
 }
 
 impl BinEncoder for str {
@@ -306,9 +237,7 @@
 }
 
 impl<T: BinEncoder> BinEncoder for Vec<T> {
-    fn encode_bin(&self, w: &mut impl BinWriter) {
-        self.as_slice().encode_bin(w)
-    }
+    fn encode_bin(&self, w: &mut impl BinWriter) { self.as_slice().encode_bin(w) }
 
     fn bin_size(&self) -> usize {
         let (size, _) = to_varint_le(self.len() as u64);
@@ -319,9 +248,7 @@
 impl BinEncoder for () {
     fn encode_bin(&self, _w: &mut impl BinWriter) {}
 
-    fn bin_size(&self) -> usize {
-        0
-    }
+    fn bin_size(&self) -> usize { 0 }
 }
 
 impl<T1: BinEncoder, T2: BinEncoder> BinEncoder for (&T1, &T2) {
@@ -330,9 +257,7 @@
         self.1.encode_bin(w);
     }
 
-    fn bin_size(&self) -> usize {
-        self.0.bin_size() + self.1.bin_size()
-    }
+    fn bin_size(&self) -> usize { self.0.bin_size() + self.1.bin_size() }
 }
 
 impl<T1: BinEncoder, T2: BinEncoder, T3: BinEncoder> BinEncoder for (&T1, &T2, &T3) {
@@ -342,9 +267,7 @@
         self.2.encode_bin(w);
     }
 
-    fn bin_size(&self) -> usize {
-        self.0.bin_size() + self.1.bin_size() + self.2.bin_size()
-    }
+    fn bin_size(&self) -> usize { self.0.bin_size() + self.1.bin_size() + self.2.bin_size() }
 }
 
 pub trait ToBinEncoded {
@@ -368,9 +291,7 @@
 
 impl<T: BinEncoder> BinSha256 for T {
     #[inline]
-    fn bin_sha256(&self) -> [u8; SHA256_HASH_SIZE] {
-        self.to_bin_encoded().sha256()
-    }
+    fn bin_sha256(&self) -> [u8; SHA256_HASH_SIZE] { self.to_bin_encoded().sha256() }
 }
 
 impl BinDecoder for bool {
@@ -441,9 +362,7 @@
 }
 
 impl BinDecoder for () {
-    fn decode_bin(_r: &mut impl BinReader) -> Result<Self, BinDecodeError> {
-        Ok(())
-    }
+    fn decode_bin(_r: &mut impl BinReader) -> Result<Self, BinDecodeError> { Ok(()) }
 }
 
 impl<T1: BinDecoder, T2: BinDecoder> BinDecoder for (T1, T2) {
@@ -454,11 +373,7 @@
 
 impl<T1: BinDecoder, T2: BinDecoder, T3: BinDecoder> BinDecoder for (T1, T2, T3) {
     fn decode_bin(r: &mut impl BinReader) -> Result<Self, BinDecodeError> {
-        Ok((
-            BinDecoder::decode_bin(r)?,
-            BinDecoder::decode_bin(r)?,
-            BinDecoder::decode_bin(r)?,
-        ))
+        Ok((BinDecoder::decode_bin(r)?, BinDecoder::decode_bin(r)?, BinDecoder::decode_bin(r)?))
     }
 }
 
@@ -505,19 +420,13 @@
     pub struct U32(pub u32);
 
     impl U32 {
-        pub fn as_u32(&self) -> u32 {
-            self.0
-        }
+        pub fn as_u32(&self) -> u32 { self.0 }
     }
 
     impl BinEncoder for U32 {
-        fn encode_bin(&self, w: &mut impl BinWriter) {
-            w.write(&self.0.to_be_bytes())
-        }
-
-        fn bin_size(&self) -> usize {
-            core::mem::size_of::<u32>()
-        }
+        fn encode_bin(&self, w: &mut impl BinWriter) { w.write(&self.0.to_be_bytes()) }
+
+        fn bin_size(&self) -> usize { core::mem::size_of::<u32>() }
     }
 
     impl BinDecoder for U32 {
@@ -529,14 +438,10 @@
 
 #[cfg(test)]
 mod test {
-<<<<<<< HEAD
-=======
     use alloc::vec;
 
->>>>>>> 4afd2de1
     use super::*;
     use crate::encoding::hex::ToHex;
-    use alloc::vec;
 
     #[test]
     fn test_write_le() {
@@ -614,10 +519,7 @@
 
     #[test]
     fn test_enum_match() {
-        let m = BinMatch::X {
-            x: 0x01020304,
-            x2: 0x11223344,
-        };
+        let m = BinMatch::X { x: 0x01020304, x2: 0x11223344 };
         let mut w = BytesMut::with_capacity(128);
         m.encode_bin(&mut w);
 
@@ -626,13 +528,7 @@
 
         let mut r = Buffer::from(w);
         let x: BinMatch = BinDecoder::decode_bin(&mut r).expect("decode should be ok");
-        assert_eq!(
-            x,
-            BinMatch::X {
-                x: 0x01020304,
-                x2: 0x11223344
-            }
-        );
+        assert_eq!(x, BinMatch::X { x: 0x01020304, x2: 0x11223344 });
         assert_eq!(r.remaining(), 0usize);
 
         let m = BinMatch::A {};
