// Copyright @ 2023 - 2024, R3E Network
// All Rights Reserved

use alloc::{string::String, vec::Vec};

<<<<<<< HEAD
=======
pub use hex::{FromHex, FromHexError};

>>>>>>> 4afd2de1
pub trait ToHex {
    fn to_hex(&self) -> String;

    fn to_hex_upper(&self) -> String;
}

impl<T: AsRef<[u8]>> ToHex for T {
    #[inline]
    fn to_hex(&self) -> String {
        hex::encode(self)
    }

    #[inline]
    fn to_hex_upper(&self) -> String {
        hex::encode_upper(self)
    }
}

pub trait ToRevHex {
    fn to_rev_hex(&self) -> String;

    fn to_rev_hex_upper(&self) -> String;
}

#[inline]
fn encode_hex(data: &[u8], table: &[u8; 16]) -> String {
    let mut h = String::with_capacity(data.len());
    data.iter().rev().for_each(|b| {
        h.push(table[(b >> 4) as usize] as char);
        h.push(table[(b & 0x0F) as usize] as char);
    });

    h
}

impl<T: AsRef<[u8]>> ToRevHex for T {
    #[inline]
    fn to_rev_hex(&self) -> String { encode_hex(self.as_ref(), b"0123456789abcdef") }

    #[inline]
    fn to_rev_hex_upper(&self) -> String { encode_hex(self.as_ref(), b"0123456789ABCDEF") }
}

pub trait DecodeHex {
    type Error;

    fn decode_hex(&self) -> Result<Vec<u8>, Self::Error>;
}

impl<T: AsRef<[u8]>> DecodeHex for T {
    type Error = FromHexError;

    #[inline]
    fn decode_hex(&self) -> Result<Vec<u8>, Self::Error> {
        Vec::from_hex(self)
    }
}

// big-endian hex-encoded
pub trait FromRevHex: Sized {
    type Error;

    fn from_rev_hex<T: AsRef<[u8]>>(hex: T) -> Result<Self, Self::Error>;
}

impl FromRevHex for Vec<u8> {
    type Error = FromHexError;

    fn from_rev_hex<T: AsRef<[u8]>>(hex: T) -> Result<Self, Self::Error> {
        let hex = hex.as_ref();
        let hex = if hex.starts_with_0x() { &hex[2..] } else { hex };

        let mut out = Vec::from_hex(hex.as_ref())?;
        out.reverse();

        Ok(out)
    }
}

impl<const N: usize> FromRevHex for [u8; N] {
    type Error = FromHexError;

    fn from_rev_hex<T: AsRef<[u8]>>(hex: T) -> Result<Self, Self::Error> {
        let hex = hex.as_ref();
        let hex = if hex.starts_with_0x() { &hex[2..] } else { hex };

        let mut out = [0u8; N];
        hex::decode_to_slice(hex, out.as_mut_slice())?;

        out.reverse();
        Ok(out)
    }
}

pub trait StartsWith0x {
    fn starts_with_0x(&self) -> bool;
}

impl<T: AsRef<[u8]>> StartsWith0x for T {
    #[inline]
    fn starts_with_0x(&self) -> bool {
        let v = self.as_ref();
        v.starts_with("0x".as_bytes()) || v.starts_with("0X".as_bytes())
    }
}

#[cfg(test)]
mod test {
    use super::FromRevHex;
    use crate::encoding::base64::ToBase64;

    #[test]
    fn test_from_hex_be() {
        let script = <[u8; 20]>::from_rev_hex("0xed7cc6f5f2dd842d384f254bc0c2d58fb69a4761")
            .expect("decode should be ok");

        assert_eq!(script.to_base64_std(), "YUeato/VwsBLJU84LYTd8vXGfO0=");
    }
}<|MERGE_RESOLUTION|>--- conflicted
+++ resolved
@@ -3,11 +3,8 @@
 
 use alloc::{string::String, vec::Vec};
 
-<<<<<<< HEAD
-=======
 pub use hex::{FromHex, FromHexError};
 
->>>>>>> 4afd2de1
 pub trait ToHex {
     fn to_hex(&self) -> String;
 
@@ -16,14 +13,10 @@
 
 impl<T: AsRef<[u8]>> ToHex for T {
     #[inline]
-    fn to_hex(&self) -> String {
-        hex::encode(self)
-    }
+    fn to_hex(&self) -> String { hex::encode(self) }
 
     #[inline]
-    fn to_hex_upper(&self) -> String {
-        hex::encode_upper(self)
-    }
+    fn to_hex_upper(&self) -> String { hex::encode_upper(self) }
 }
 
 pub trait ToRevHex {
@@ -61,9 +54,7 @@
     type Error = FromHexError;
 
     #[inline]
-    fn decode_hex(&self) -> Result<Vec<u8>, Self::Error> {
-        Vec::from_hex(self)
-    }
+    fn decode_hex(&self) -> Result<Vec<u8>, Self::Error> { Vec::from_hex(self) }
 }
 
 // big-endian hex-encoded
