// Copyright @ 2023 - 2024, R3E Network
// All Rights Reserved

use alloc::{string::String, vec::Vec};
use base64::{
    engine::general_purpose::{STANDARD, URL_SAFE},
    Engine,
};
use core::result::Result;

use base64::{
    engine::general_purpose::{STANDARD, URL_SAFE},
    Engine,
};

<<<<<<< HEAD
=======
use crate::errors;

>>>>>>> 4afd2de1
pub trait ToBase64 {
    fn to_base64_std(&self) -> String;

    fn to_base64_url(&self) -> String;
}

impl<T: AsRef<[u8]>> ToBase64 for T {
    #[inline]
    fn to_base64_std(&self) -> String {
        STANDARD.encode(self.as_ref())
    }

    #[inline]
    fn to_base64_url(&self) -> String {
        URL_SAFE.encode(self.as_ref())
    }
}

#[derive(Debug, PartialEq, Eq, Copy, Clone, errors::Error)]
pub enum FromBase64Error {
    #[error("base64: invalid character '{0}'")]
    InvalidChar(char),
    #[error("base64: invalid length")]
    InvalidLength,
    #[error("base64: invalid padding")]
    InvalidPadding,
    #[error("base64: invalid last symbol '{0}'")]
    InvalidLastSymbol(char),
}

impl From<base64::DecodeError> for FromBase64Error {
    fn from(value: base64::DecodeError) -> Self {
        use base64::DecodeError as Error;
        match value {
            Error::InvalidLength => Self::InvalidLength,
            Error::InvalidByte(_, ch) => Self::InvalidChar(ch as char),
            Error::InvalidPadding => Self::InvalidPadding,
            Error::InvalidLastSymbol(_, ch) => Self::InvalidLastSymbol(ch as char),
        }
    }
}

pub trait FromBase64: Sized {
    type Error;

    fn from_base64_std<T: AsRef<[u8]>>(src: T) -> Result<Self, Self::Error>;

    fn from_base64_url<T: AsRef<[u8]>>(src: T) -> Result<Self, Self::Error>;
}

impl FromBase64 for Vec<u8> {
    type Error = FromBase64Error;

    #[inline]
    fn from_base64_std<T: AsRef<[u8]>>(src: T) -> Result<Vec<u8>, Self::Error> {
        STANDARD.decode(src.as_ref()).map_err(FromBase64Error::from)
    }

    #[inline]
    fn from_base64_url<T: AsRef<[u8]>>(src: T) -> Result<Vec<u8>, Self::Error> {
        URL_SAFE.decode(src.as_ref()).map_err(FromBase64Error::from)
    }
}

#[cfg(test)]
mod test {
    use super::*;

    #[test]
    fn test_base64() {
        let b = [0xfcu8, 0xfe, 0xfd, 0xfc];
        let r = Vec::from_base64_std(&b).expect_err("decode should be failed");
        assert_eq!(r, FromBase64Error::InvalidChar(0xfcu8 as char));

        let b = [0x1, 0x2, 0x3, 0x4, 0x5, 0x6];
        let d = Vec::from_base64_std(&b.to_base64_std()).expect("decode shou be ok");
        assert_eq!(b.as_slice(), d.as_slice());
    }
}<|MERGE_RESOLUTION|>--- conflicted
+++ resolved
@@ -2,10 +2,6 @@
 // All Rights Reserved
 
 use alloc::{string::String, vec::Vec};
-use base64::{
-    engine::general_purpose::{STANDARD, URL_SAFE},
-    Engine,
-};
 use core::result::Result;
 
 use base64::{
@@ -13,11 +9,8 @@
     Engine,
 };
 
-<<<<<<< HEAD
-=======
 use crate::errors;
 
->>>>>>> 4afd2de1
 pub trait ToBase64 {
     fn to_base64_std(&self) -> String;
 
@@ -26,14 +19,10 @@
 
 impl<T: AsRef<[u8]>> ToBase64 for T {
     #[inline]
-    fn to_base64_std(&self) -> String {
-        STANDARD.encode(self.as_ref())
-    }
+    fn to_base64_std(&self) -> String { STANDARD.encode(self.as_ref()) }
 
     #[inline]
-    fn to_base64_url(&self) -> String {
-        URL_SAFE.encode(self.as_ref())
-    }
+    fn to_base64_url(&self) -> String { URL_SAFE.encode(self.as_ref()) }
 }
 
 #[derive(Debug, PartialEq, Eq, Copy, Clone, errors::Error)]
