--- conflicted
+++ resolved
@@ -17,10 +17,6 @@
     use alloc::{string::ToString, vec};
 
     use super::*;
-<<<<<<< HEAD
-    use alloc::{string::ToString, vec};
-=======
->>>>>>> 4afd2de1
 
     #[test]
     fn test_to_references() {
