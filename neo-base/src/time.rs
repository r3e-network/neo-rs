// Copyright @ 2023 - 2024, R3E Network
// All Rights Reserved

use std::ops::{Add, Sub};
use std::sync::atomic::{AtomicBool, AtomicI64, AtomicU64, Ordering::Relaxed};
use std::time::Duration;

use chrono::TimeDelta;

pub type LocalTime = chrono::DateTime<chrono::Local>;

pub type UtcTime = chrono::DateTime<chrono::Utc>;

#[derive(Debug, Default, Copy, Clone, Eq, PartialEq)]
pub struct UnixTime(i64);

impl UnixTime {
    #[inline]
    pub fn now() -> UnixTime { Self(utc_now().timestamp_micros()) }

    pub const fn from_millis(millis: i64) -> Self {
        Self(millis)
    }

    pub const fn unix_micros(&self) -> i64 {
        self.0
    }

    pub const fn unix_millis(&self) -> i64 {
        self.0 / 1000
    }

    pub const fn unix_seconds(&self) -> i64 {
        self.0 / 1000 / 1000
    }

    #[inline]
    pub fn since(u: UnixTime) -> TimeDelta { TimeDelta::microseconds(Self::now().0 - u.0) }
}

impl Sub for UnixTime {
    type Output = TimeDelta;

    #[inline]
    fn sub(self, rhs: Self) -> Self::Output { TimeDelta::microseconds(self.0 - rhs.0) }
}

impl Add<Duration> for UnixTime {
    type Output = UnixTime;

    #[inline]
    fn add(self, rhs: Duration) -> Self::Output {
        Self(self.unix_micros() + rhs.as_micros() as i64)
    }
}

impl Sub<Duration> for UnixTime {
    type Output = UnixTime;

    #[inline]
    fn sub(self, rhs: Duration) -> Self::Output {
        Self(self.unix_micros() - rhs.as_micros() as i64)
    }
}

impl Add<TimeDelta> for UnixTime {
    type Output = UnixTime;

    #[inline]
    fn add(self, rhs: TimeDelta) -> Self::Output {
<<<<<<< HEAD
        Self(
            self.unix_micros()
                + rhs
                    .num_microseconds()
                    .unwrap_or_else(|| rhs.num_milliseconds() * 1000),
        )
=======
        let rhs = rhs.num_microseconds().unwrap_or_else(|| rhs.num_milliseconds() * 1000);
        Self(self.unix_micros() + rhs)
>>>>>>> 4afd2de1
    }
}

impl Sub<TimeDelta> for UnixTime {
    type Output = UnixTime;

    #[inline]
    fn sub(self, rhs: TimeDelta) -> Self::Output {
<<<<<<< HEAD
        Self(
            self.unix_micros()
                - rhs
                    .num_microseconds()
                    .unwrap_or_else(|| rhs.num_milliseconds() * 1000),
        )
=======
        let rhs = rhs.num_microseconds().unwrap_or_else(|| rhs.num_milliseconds() * 1000);
        Self(self.unix_micros() - rhs)
>>>>>>> 4afd2de1
    }
}

#[derive(Debug, Default)]
pub struct AtomicUnixTime(AtomicI64);

impl AtomicUnixTime {
    #[inline]
    pub fn now() -> AtomicUnixTime { Self(AtomicI64::new(utc_now().timestamp_micros())) }

    pub const fn from_millis(millis: i64) -> Self {
        Self(AtomicI64::new(millis))
    }

    pub fn unix_micros(&self) -> i64 {
        self.0.load(Relaxed)
    }

    pub fn unix_millis(&self) -> i64 {
        self.unix_micros() / 1000
    }

    pub fn unix_seconds(&self) -> i64 {
        self.unix_micros() / 1000 / 1000
    }

    pub fn load(&self) -> UnixTime {
        UnixTime(self.unix_micros())
    }

    pub fn store(&self, new: UnixTime) {
        self.0.store(new.0, Relaxed)
    }
}

#[inline]
pub fn unix_millis_now() -> u64 { UnixTime::now().unix_millis() as u64 }

#[inline]
pub fn unix_seconds_now() -> u64 { UnixTime::now().unix_seconds() as u64 }

#[inline]
pub fn utc_now() -> UtcTime {
    chrono::Utc::now()
}

#[inline]
<<<<<<< HEAD
pub fn local_now() -> LocalTime {
    chrono::Local::now()
}
=======
pub fn local_now() -> LocalTime { chrono::Local::now() }
>>>>>>> 4afd2de1

pub struct Tick {
    unix_millis: AtomicU64,
    interval: Duration,
    check_millis: u64,
    stopped: AtomicBool,
}

impl Tick {
    pub fn new(interval: Duration) -> Self {
        Self {
            unix_millis: AtomicU64::new(unix_millis_now()),
            interval,
            check_millis: 500,
            stopped: AtomicBool::new(false),
        }
    }

    pub fn wait(&self) -> bool {
        let next = self.unix_millis.load(Relaxed) + self.interval.as_millis() as u64;
        let mut now = unix_millis_now();
        while !self.stopped.load(Relaxed) && now < next {
            let millis = core::cmp::min(self.check_millis, next - now);
            std::thread::sleep(Duration::from_millis(millis));

            now = unix_millis_now();
        }

        self.unix_millis.store(now, Relaxed);
        !self.is_stopped()
    }

    #[inline]
    pub fn is_stopped(&self) -> bool { self.stopped.load(Relaxed) }

    #[inline]
    pub fn stop(&self) { self.stopped.store(true, Relaxed) }
}

#[cfg(test)]
mod test {
    use super::*;

    #[test]
    fn test_tick() {
        let now = UnixTime::now();
        let iv = Tick::new(Duration::from_millis(200));
        iv.wait();

        let delta = UnixTime::since(now);
        assert!(delta.num_milliseconds() >= 200);
    }

    #[test]
    fn test_local_now() {
        assert_eq!(unix_seconds_now(), local_now().timestamp() as u64);
    }
}<|MERGE_RESOLUTION|>--- conflicted
+++ resolved
@@ -18,21 +18,13 @@
     #[inline]
     pub fn now() -> UnixTime { Self(utc_now().timestamp_micros()) }
 
-    pub const fn from_millis(millis: i64) -> Self {
-        Self(millis)
-    }
+    pub const fn from_millis(millis: i64) -> Self { Self(millis) }
 
-    pub const fn unix_micros(&self) -> i64 {
-        self.0
-    }
+    pub const fn unix_micros(&self) -> i64 { self.0 }
 
-    pub const fn unix_millis(&self) -> i64 {
-        self.0 / 1000
-    }
+    pub const fn unix_millis(&self) -> i64 { self.0 / 1000 }
 
-    pub const fn unix_seconds(&self) -> i64 {
-        self.0 / 1000 / 1000
-    }
+    pub const fn unix_seconds(&self) -> i64 { self.0 / 1000 / 1000 }
 
     #[inline]
     pub fn since(u: UnixTime) -> TimeDelta { TimeDelta::microseconds(Self::now().0 - u.0) }
@@ -68,17 +60,8 @@
 
     #[inline]
     fn add(self, rhs: TimeDelta) -> Self::Output {
-<<<<<<< HEAD
-        Self(
-            self.unix_micros()
-                + rhs
-                    .num_microseconds()
-                    .unwrap_or_else(|| rhs.num_milliseconds() * 1000),
-        )
-=======
         let rhs = rhs.num_microseconds().unwrap_or_else(|| rhs.num_milliseconds() * 1000);
         Self(self.unix_micros() + rhs)
->>>>>>> 4afd2de1
     }
 }
 
@@ -87,17 +70,8 @@
 
     #[inline]
     fn sub(self, rhs: TimeDelta) -> Self::Output {
-<<<<<<< HEAD
-        Self(
-            self.unix_micros()
-                - rhs
-                    .num_microseconds()
-                    .unwrap_or_else(|| rhs.num_milliseconds() * 1000),
-        )
-=======
         let rhs = rhs.num_microseconds().unwrap_or_else(|| rhs.num_milliseconds() * 1000);
         Self(self.unix_micros() - rhs)
->>>>>>> 4afd2de1
     }
 }
 
@@ -108,29 +82,17 @@
     #[inline]
     pub fn now() -> AtomicUnixTime { Self(AtomicI64::new(utc_now().timestamp_micros())) }
 
-    pub const fn from_millis(millis: i64) -> Self {
-        Self(AtomicI64::new(millis))
-    }
+    pub const fn from_millis(millis: i64) -> Self { Self(AtomicI64::new(millis)) }
 
-    pub fn unix_micros(&self) -> i64 {
-        self.0.load(Relaxed)
-    }
+    pub fn unix_micros(&self) -> i64 { self.0.load(Relaxed) }
 
-    pub fn unix_millis(&self) -> i64 {
-        self.unix_micros() / 1000
-    }
+    pub fn unix_millis(&self) -> i64 { self.unix_micros() / 1000 }
 
-    pub fn unix_seconds(&self) -> i64 {
-        self.unix_micros() / 1000 / 1000
-    }
+    pub fn unix_seconds(&self) -> i64 { self.unix_micros() / 1000 / 1000 }
 
-    pub fn load(&self) -> UnixTime {
-        UnixTime(self.unix_micros())
-    }
+    pub fn load(&self) -> UnixTime { UnixTime(self.unix_micros()) }
 
-    pub fn store(&self, new: UnixTime) {
-        self.0.store(new.0, Relaxed)
-    }
+    pub fn store(&self, new: UnixTime) { self.0.store(new.0, Relaxed) }
 }
 
 #[inline]
@@ -140,18 +102,10 @@
 pub fn unix_seconds_now() -> u64 { UnixTime::now().unix_seconds() as u64 }
 
 #[inline]
-pub fn utc_now() -> UtcTime {
-    chrono::Utc::now()
-}
+pub fn utc_now() -> UtcTime { chrono::Utc::now() }
 
 #[inline]
-<<<<<<< HEAD
-pub fn local_now() -> LocalTime {
-    chrono::Local::now()
-}
-=======
 pub fn local_now() -> LocalTime { chrono::Local::now() }
->>>>>>> 4afd2de1
 
 pub struct Tick {
     unix_millis: AtomicU64,
