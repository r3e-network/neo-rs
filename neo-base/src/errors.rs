// Copyright @ 2023 - 2024, R3E Network
// All Rights Reserved

<<<<<<< HEAD
=======
pub use thiserror::Error;
>>>>>>> 4afd2de1
#[cfg(not(feature = "std"))]
use thiserror_no_std as thiserror;<|MERGE_RESOLUTION|>--- conflicted
+++ resolved
@@ -1,9 +1,6 @@
 // Copyright @ 2023 - 2024, R3E Network
 // All Rights Reserved
 
-<<<<<<< HEAD
-=======
 pub use thiserror::Error;
->>>>>>> 4afd2de1
 #[cfg(not(feature = "std"))]
 use thiserror_no_std as thiserror;