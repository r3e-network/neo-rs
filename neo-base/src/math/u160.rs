--- conflicted
+++ resolved
@@ -41,9 +41,7 @@
     pub fn from_le_bytes(buf: &[u8; 20]) -> Self {
         let mut t = [0u8; 24];
         t[..20].copy_from_slice(buf);
-        Self {
-            n: unsafe { core::mem::transmute_copy(&t) },
-        }
+        Self { n: unsafe { core::mem::transmute_copy(&t) } }
     }
 
     #[inline]
@@ -53,9 +51,7 @@
         t[..20].copy_from_slice(buf);
         t.reverse();
 
-        Self {
-            n: unsafe { core::mem::transmute_copy(&t) },
-        }
+        Self { n: unsafe { core::mem::transmute_copy(&t) } }
     }
 }
 
@@ -76,15 +72,7 @@
 
 impl From<u128> for U160 {
     #[inline]
-<<<<<<< HEAD
-    fn from(value: u128) -> Self {
-        Self {
-            n: [value as u64, (value >> 64) as u64, 0],
-        }
-    }
-=======
     fn from(value: u128) -> Self { Self { n: [value as u64, (value >> 64) as u64, 0] } }
->>>>>>> 4afd2de1
 }
 
 impl PartialOrd for U160 {
@@ -119,11 +107,7 @@
     fn try_from(value: &str) -> Result<Self, Self::Error> {
         use hex::FromHexError as HexError;
 
-        let value = if value.starts_with_0x() {
-            &value[2..]
-        } else {
-            value
-        };
+        let value = if value.starts_with_0x() { &value[2..] } else { value };
 
         let mut buf = [0u8; 20];
         let _ = hex::decode_to_slice(value, &mut buf).map_err(|e| match e {
@@ -152,9 +136,7 @@
 
 impl Default for U160 {
     #[inline]
-    fn default() -> Self {
-        Self { n: [0; N] }
-    }
+    fn default() -> Self { Self { n: [0; N] } }
 }
 
 impl Add for U160 {
@@ -165,9 +147,7 @@
         let (n1, carry1) = self.n[1].add_with_carrying(rhs.n[1], carry0);
         let (n2, _) = self.n[2].add_with_carrying(rhs.n[2], carry1);
 
-        Self {
-            n: [n0, n1, n2 & MASK],
-        }
+        Self { n: [n0, n1, n2 & MASK] }
     }
 }
 
@@ -179,9 +159,7 @@
         let (n1, carry1) = self.n[1].sub_with_borrowing(rhs.n[1], carry0);
         let (n2, _) = self.n[2].sub_with_borrowing(rhs.n[2], carry1);
 
-        Self {
-            n: [n0, n1, n2 & MASK],
-        }
+        Self { n: [n0, n1, n2 & MASK] }
     }
 }
 
@@ -194,9 +172,7 @@
         let n1 = self.n[1] & rhs.n[1];
         let n2 = self.n[2] & rhs.n[2];
 
-        Self {
-            n: [n0, n1, n2 & MASK],
-        }
+        Self { n: [n0, n1, n2 & MASK] }
     }
 }
 
@@ -209,9 +185,7 @@
         let n1 = self.n[1] | rhs.n[1];
         let n2 = self.n[2] | rhs.n[2];
 
-        Self {
-            n: [n0, n1, n2 & MASK],
-        }
+        Self { n: [n0, n1, n2 & MASK] }
     }
 }
 
@@ -224,9 +198,7 @@
         let n1 = self.n[1] ^ rhs.n[1];
         let n2 = self.n[2] ^ rhs.n[2];
 
-        Self {
-            n: [n0, n1, n2 & MASK],
-        }
+        Self { n: [n0, n1, n2 & MASK] }
     }
 }
 
@@ -239,9 +211,7 @@
         let n1 = !self.n[1];
         let n2 = !self.n[2];
 
-        Self {
-            n: [n0, n1, n2 & MASK],
-        }
+        Self { n: [n0, n1, n2 & MASK] }
     }
 }
 
