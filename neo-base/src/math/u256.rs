--- conflicted
+++ resolved
@@ -24,9 +24,7 @@
 
     pub const ONE: Self = U256 { n: [1, 0, 0, 0] };
 
-    pub const MAX: Self = U256 {
-        n: [u64::MAX, u64::MAX, u64::MAX, u64::MAX],
-    };
+    pub const MAX: Self = U256 { n: [u64::MAX, u64::MAX, u64::MAX, u64::MAX] };
 
     pub const MIN: Self = U256 { n: [0, 0, 0, 0] };
 
@@ -45,9 +43,7 @@
 
     #[inline]
     pub fn from_le_bytes(buf: &[u8; 32]) -> Self {
-        Self {
-            n: unsafe { core::mem::transmute_copy(buf) },
-        }
+        Self { n: unsafe { core::mem::transmute_copy(buf) } }
     }
 
     #[inline]
@@ -58,14 +54,10 @@
     }
 
     #[inline]
-    pub fn is_zero(&self) -> bool {
-        self.eq(&U256::ZERO)
-    }
-
-    #[inline]
-    pub fn is_even(&self) -> bool {
-        self.n[0] & 1u64 == 0
-    }
+    pub fn is_zero(&self) -> bool { self.eq(&U256::ZERO) }
+
+    #[inline]
+    pub fn is_even(&self) -> bool { self.n[0] & 1u64 == 0 }
 }
 
 impl Debug for U256 {
@@ -84,28 +76,12 @@
 
 impl From<u64> for U256 {
     #[inline]
-<<<<<<< HEAD
-    fn from(value: u64) -> Self {
-        Self {
-            n: [value, 0, 0, 0],
-        }
-    }
-=======
     fn from(value: u64) -> Self { Self { n: [value, 0, 0, 0] } }
->>>>>>> 4afd2de1
 }
 
 impl From<u128> for U256 {
     #[inline]
-<<<<<<< HEAD
-    fn from(value: u128) -> Self {
-        Self {
-            n: [value as u64, (value >> 64) as u64, 0, 0],
-        }
-    }
-=======
     fn from(value: u128) -> Self { Self { n: [value as u64, (value >> 64) as u64, 0, 0] } }
->>>>>>> 4afd2de1
 }
 
 impl PartialOrd for U256 {
@@ -140,11 +116,7 @@
     // FIXME: only hex string is supported now.
     fn try_from(value: &str) -> Result<Self, Self::Error> {
         use hex::FromHexError as HexError;
-        let value = if value.starts_with_0x() {
-            &value[2..]
-        } else {
-            value
-        };
+        let value = if value.starts_with_0x() { &value[2..] } else { value };
         let mut buf = [0u8; 32];
         let _ = hex::decode_to_slice(value, &mut buf).map_err(|e| match e {
             HexError::OddLength | HexError::InvalidStringLength => Self::Error::InvalidLength,
@@ -173,9 +145,7 @@
 impl BinEncoder for U256 {
     fn encode_bin(&self, w: &mut impl BinWriter) { w.write(self.to_le_bytes().as_slice()); }
 
-    fn bin_size(&self) -> usize {
-        32
-    }
+    fn bin_size(&self) -> usize { 32 }
 }
 
 impl BinDecoder for U256 {
@@ -196,9 +166,7 @@
         let (n2, carry2) = self.n[2].add_with_carrying(rhs.n[2], carry1);
         let (n3, _) = self.n[3].add_with_carrying(rhs.n[3], carry2);
 
-        Self {
-            n: [n0, n1, n2, n3],
-        }
+        Self { n: [n0, n1, n2, n3] }
     }
 }
 
@@ -228,9 +196,7 @@
         let (n2, carry2) = self.n[2].sub_with_borrowing(rhs.n[2], carry1);
         let (n3, _) = self.n[3].sub_with_borrowing(rhs.n[3], carry2);
 
-        Self {
-            n: [n0, n1, n2, n3],
-        }
+        Self { n: [n0, n1, n2, n3] }
     }
 }
 
@@ -261,9 +227,7 @@
         let n2 = self.n[2] & rhs.n[2];
         let n3 = self.n[3] & rhs.n[3];
 
-        Self {
-            n: [n0, n1, n2, n3],
-        }
+        Self { n: [n0, n1, n2, n3] }
     }
 }
 
@@ -277,9 +241,7 @@
         let n2 = self.n[2] | rhs.n[2];
         let n3 = self.n[3] | rhs.n[3];
 
-        Self {
-            n: [n0, n1, n2, n3],
-        }
+        Self { n: [n0, n1, n2, n3] }
     }
 }
 
@@ -293,9 +255,7 @@
         let n2 = self.n[2] ^ rhs.n[2];
         let n3 = self.n[3] ^ rhs.n[3];
 
-        Self {
-            n: [n0, n1, n2, n3],
-        }
+        Self { n: [n0, n1, n2, n3] }
     }
 }
 
@@ -309,21 +269,15 @@
         let n2 = !self.n[2];
         let n3 = !self.n[3];
 
-        Self {
-            n: [n0, n1, n2, n3],
-        }
+        Self { n: [n0, n1, n2, n3] }
     }
 }
 
 #[cfg(test)]
 mod test {
-<<<<<<< HEAD
-=======
     use core::cmp::Ordering;
 
->>>>>>> 4afd2de1
     use crate::math::U256;
-    use core::cmp::Ordering;
 
     #[test]
     fn test_u256_ops() {
