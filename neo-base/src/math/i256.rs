--- conflicted
+++ resolved
@@ -1,15 +1,6 @@
 // Copyright @ 2023 - 2024, R3E Network
 // All Rights Reserved
 
-<<<<<<< HEAD
-// use alloc::string::{String, ToString};
-// use core::cmp::{Ord, PartialOrd, Ordering};
-use core::fmt::{Display, Formatter};
-
-const N: usize = 4;
-
-#[derive(Copy, Clone, Debug, Hash, Eq, PartialEq)]
-=======
 
 use alloc::string::{String, ToString};
 use core::cmp::{Ord, PartialOrd, Ordering};
@@ -24,7 +15,6 @@
 
 #[derive(Copy, Clone, Default, Hash, Eq, PartialEq)]
 #[repr(C)]
->>>>>>> 2747fc83
 pub struct I256 {
     low: u128,
     high: i128,
@@ -54,13 +44,7 @@
 
     #[inline]
     pub fn from_le_bytes(buf: &[u8; 32]) -> Self {
-<<<<<<< HEAD
-        Self {
-            n: unsafe { core::mem::transmute_copy(buf) },
-        }
-=======
         unsafe { core::mem::transmute_copy(buf) }
->>>>>>> 2747fc83
     }
 
     #[inline]
@@ -72,20 +56,9 @@
     pub fn is_zero(&self) -> bool { self.eq(&I256::ZERO) }
 
     #[inline]
-<<<<<<< HEAD
-    pub fn is_even(&self) -> bool {
-        self.n[0] & 1u64 == 0
-    }
-}
-=======
     pub fn is_even(&self) -> bool { self.low & 1u128 == 0 }
->>>>>>> 2747fc83
-
-    #[inline]
-<<<<<<< HEAD
-    fn default() -> Self {
-        Self { n: [0; N] }
-=======
+
+    #[inline]
     pub fn is_negative(&self) -> bool { self.high.is_negative() }
 
     #[inline]
@@ -107,7 +80,6 @@
 impl Debug for I256 {
     fn fmt(&self, f: &mut Formatter<'_>) -> core::fmt::Result {
         write!(f, "{self}")
->>>>>>> 2747fc83
     }
 }
 
@@ -119,32 +91,6 @@
     }
 }
 
-impl From<u8> for I256 {
-    #[inline]
-    fn from(value: u8) -> Self {
-        Self {
-            n: [value as u64, 0, 0, 0],
-        }
-    }
-}
-
-impl From<u16> for I256 {
-    #[inline]
-    fn from(value: u16) -> Self {
-        Self {
-            n: [value as u64, 0, 0, 0],
-        }
-    }
-}
-
-impl From<u32> for I256 {
-    #[inline]
-    fn from(value: u32) -> Self {
-        Self {
-            n: [value as u64, 0, 0, 0],
-        }
-    }
-}
 
 impl PartialOrd for I256 {
     fn partial_cmp(&self, other: &Self) -> Option<Ordering> {
@@ -253,15 +199,8 @@
     type Output = I256;
 
     #[inline]
-<<<<<<< HEAD
-    fn from(value: u64) -> Self {
-        Self {
-            n: [value, 0, 0, 0],
-        }
-=======
     fn bitor(self, rhs: Self) -> Self::Output {
         Self { low: self.low | rhs.low, high: self.high | rhs.high }
->>>>>>> 2747fc83
     }
 }
 
@@ -269,61 +208,6 @@
     type Output = I256;
 
     #[inline]
-<<<<<<< HEAD
-    fn from(value: u128) -> Self {
-        Self {
-            n: [value as u64, (value >> 64) as u64, 0, 0],
-        }
-    }
-}
-
-impl From<i8> for I256 {
-    #[inline]
-    fn from(value: i8) -> Self {
-        Self::from(value as i64)
-    }
-}
-
-impl From<i16> for I256 {
-    #[inline]
-    fn from(value: i16) -> Self {
-        Self::from(value as i64)
-    }
-}
-
-impl From<i32> for I256 {
-    #[inline]
-    fn from(value: i32) -> Self {
-        Self::from(value as i64)
-    }
-}
-
-impl From<i64> for I256 {
-    #[inline]
-    fn from(value: i64) -> Self {
-        let mut result = Self::default();
-        result.n[0] = value as u64;
-        if value < 0 {
-            result.n[1] = u64::MAX;
-            result.n[2] = u64::MAX;
-            result.n[3] = u64::MAX;
-        }
-        result
-    }
-}
-
-impl From<i128> for I256 {
-    #[inline]
-    fn from(value: i128) -> Self {
-        let mut result = Self::default();
-        result.n[0] = value as u64;
-        result.n[1] = (value >> 64) as u64;
-        if value < 0 {
-            result.n[2] = u64::MAX;
-            result.n[3] = u64::MAX;
-        }
-        result
-=======
     fn bitxor(self, rhs: Self) -> Self::Output {
         Self { low: self.low ^ rhs.low, high: self.high ^ rhs.high }
     }
@@ -357,6 +241,5 @@
             (n | n1).to_string().as_str(),
             "0xffffffffffffffffffffffffffffffffffffffffffffffffffffffffffffffff",
         );
->>>>>>> 2747fc83
     }
 }