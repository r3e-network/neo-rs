--- conflicted
+++ resolved
@@ -25,22 +25,6 @@
 
     pub const MINUS_ONE: Self = Self { low: u128::MAX, high: -1 };
 
-<<<<<<< HEAD
-    pub const MINUS_ONE: Self = I256 {
-        low: u128::MAX,
-        high: -1,
-    };
-
-    pub const MAX: Self = I256 {
-        low: u128::MAX,
-        high: i128::MAX,
-    };
-
-    pub const MIN: Self = I256 {
-        low: u128::MIN,
-        high: i128::MIN,
-    };
-=======
     pub const MAX: Self = Self { low: u128::MAX, high: i128::MAX };
 
     pub const MIN: Self = Self { low: u128::MIN, high: i128::MIN };
@@ -48,7 +32,6 @@
     pub const I32_MAX: Self = Self { low: i32::MAX as u128, high: 0 };
 
     pub const I32_MIN: Self = Self { low: u128::MIN, high: i32::MIN as i128 };
->>>>>>> 4afd2de1
 
     // NOTE: assume platform endian is little endian
     #[inline]
@@ -64,19 +47,13 @@
     pub fn from_be_bytes(buf: [u8; 32]) -> Self { Self::from_le_bytes(buf.to_rev_array()) }
 
     #[inline]
-    pub fn is_zero(&self) -> bool {
-        self.eq(&I256::ZERO)
-    }
-
-    #[inline]
-    pub fn is_even(&self) -> bool {
-        self.low & 1u128 == 0
-    }
-
-    #[inline]
-    pub fn is_negative(&self) -> bool {
-        self.high.is_negative()
-    }
+    pub fn is_zero(&self) -> bool { self.eq(&I256::ZERO) }
+
+    #[inline]
+    pub fn is_even(&self) -> bool { self.low & 1u128 == 0 }
+
+    #[inline]
+    pub fn is_negative(&self) -> bool { self.high.is_negative() }
 
     #[inline]
     pub fn is_postive(&self) -> bool {
@@ -123,47 +100,23 @@
 }
 
 impl From<i8> for I256 {
-<<<<<<< HEAD
-    fn from(value: i8) -> Self {
-        Self::from(value as i128)
-    }
+    #[inline]
+    fn from(value: i8) -> Self { Self::from(value as i128) }
 }
 
 impl From<i16> for I256 {
-    fn from(value: i16) -> Self {
-        Self::from(value as i128)
-    }
+    #[inline]
+    fn from(value: i16) -> Self { Self::from(value as i128) }
 }
 
 impl From<i32> for I256 {
-    fn from(value: i32) -> Self {
-        Self::from(value as i128)
-    }
+    #[inline]
+    fn from(value: i32) -> Self { Self::from(value as i128) }
 }
 
 impl From<i64> for I256 {
-    fn from(value: i64) -> Self {
-        Self::from(value as i128)
-    }
-=======
-    #[inline]
-    fn from(value: i8) -> Self { Self::from(value as i128) }
-}
-
-impl From<i16> for I256 {
-    #[inline]
-    fn from(value: i16) -> Self { Self::from(value as i128) }
-}
-
-impl From<i32> for I256 {
-    #[inline]
-    fn from(value: i32) -> Self { Self::from(value as i128) }
-}
-
-impl From<i64> for I256 {
     #[inline]
     fn from(value: i64) -> Self { Self::from(value as i128) }
->>>>>>> 4afd2de1
 }
 
 impl From<usize> for I256 {
@@ -172,17 +125,8 @@
 }
 
 impl From<i128> for I256 {
-<<<<<<< HEAD
-    fn from(value: i128) -> Self {
-        Self {
-            low: value as u128,
-            high: value >> 127,
-        }
-    }
-=======
     #[inline]
     fn from(value: i128) -> Self { Self { low: value as u128, high: value >> 127 } }
->>>>>>> 4afd2de1
 }
 
 #[derive(Debug, Clone, Copy, errors::Error)]
@@ -200,11 +144,7 @@
     // FIXME: only hex string is supported now.
     fn try_from(value: &str) -> Result<Self, Self::Error> {
         use hex::FromHexError as HexError;
-        let value = if value.starts_with_0x() {
-            &value[2..]
-        } else {
-            value
-        };
+        let value = if value.starts_with_0x() { &value[2..] } else { value };
         let mut buf = [0u8; 32];
         let _ = hex::decode_to_slice(value, &mut buf).map_err(|e| match e {
             HexError::OddLength | HexError::InvalidStringLength => Self::Error::InvalidLength,
@@ -233,9 +173,7 @@
 impl BinEncoder for I256 {
     fn encode_bin(&self, w: &mut impl BinWriter) { w.write(self.to_le_bytes().as_slice()); }
 
-    fn bin_size(&self) -> usize {
-        32
-    }
+    fn bin_size(&self) -> usize { 32 }
 }
 
 impl BinDecoder for I256 {
@@ -252,10 +190,7 @@
 
     #[inline]
     fn bitand(self, rhs: Self) -> Self::Output {
-        Self {
-            low: self.low & rhs.low,
-            high: self.high & rhs.high,
-        }
+        Self { low: self.low & rhs.low, high: self.high & rhs.high }
     }
 }
 
@@ -264,10 +199,7 @@
 
     #[inline]
     fn bitor(self, rhs: Self) -> Self::Output {
-        Self {
-            low: self.low | rhs.low,
-            high: self.high | rhs.high,
-        }
+        Self { low: self.low | rhs.low, high: self.high | rhs.high }
     }
 }
 
@@ -276,10 +208,7 @@
 
     #[inline]
     fn bitxor(self, rhs: Self) -> Self::Output {
-        Self {
-            low: self.low ^ rhs.low,
-            high: self.high ^ rhs.high,
-        }
+        Self { low: self.low ^ rhs.low, high: self.high ^ rhs.high }
     }
 }
 
@@ -287,16 +216,7 @@
     type Output = Self;
 
     #[inline]
-<<<<<<< HEAD
-    fn not(self) -> Self::Output {
-        Self {
-            low: !self.low,
-            high: !self.high,
-        }
-    }
-=======
     fn not(self) -> Self::Output { Self { low: !self.low, high: !self.high } }
->>>>>>> 4afd2de1
 }
 
 #[cfg(test)]
@@ -306,11 +226,7 @@
     #[test]
     fn test_i256_bitwise() {
         let buf = [1u8; 32];
-<<<<<<< HEAD
-        let n = I256::from_le_bytes(&buf);
-=======
         let n = I256::from_le_bytes(buf);
->>>>>>> 4afd2de1
         assert_eq!(
             &n.to_string(),
             "0x0101010101010101010101010101010101010101010101010101010101010101"
