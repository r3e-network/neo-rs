--- conflicted
+++ resolved
@@ -82,15 +82,8 @@
 
     #[inline]
     pub fn next(&mut self) -> u64 {
-<<<<<<< HEAD
-        self.current = self
-            .current
-            .wrapping_mul(6364136223846793005u64)
-            .wrapping_add(1442695040888963407u64);
-=======
         self.current =
             self.current.wrapping_mul(6364136223846793005u64).wrapping_add(1442695040888963407u64);
->>>>>>> 4afd2de1
         self.current
     }
 }
