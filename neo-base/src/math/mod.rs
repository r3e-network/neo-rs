--- conflicted
+++ resolved
@@ -1,18 +1,13 @@
 // Copyright @ 2023 - 2024, R3E Network
 // All Rights Reserved
 
-<<<<<<< HEAD
-pub use i256::*;
-pub use u160::*;
-pub use u256::*;
-=======
 
 pub use {u160::*, u256::*, i256::*};
->>>>>>> 2747fc83
 
 pub mod i256;
+pub mod u256;
 pub mod u160;
-pub mod u256;
+
 
 pub trait Widening: Sized {
     const BITS: u8;
@@ -57,7 +52,8 @@
 
     #[inline]
     fn mul_with_carrying(self, rhs: Self, carry: Self) -> (Self, Self) {
-        let r = carry as Self::DoubleWidth + self as Self::DoubleWidth * rhs as Self::DoubleWidth;
+        let r = carry as Self::DoubleWidth +
+            self as Self::DoubleWidth * rhs as Self::DoubleWidth;
         (r as Self, (r >> Self::BITS) as Self)
     }
 
@@ -67,6 +63,7 @@
         (r as Self, (r >> Self::BITS) as Self)
     }
 }
+
 
 #[macro_export]
 macro_rules! cmp_elem {
@@ -78,10 +75,12 @@
     };
 }
 
+
 /// Linear Congruential Generator
 pub struct LcgRand {
     current: u64,
 }
+
 
 impl LcgRand {
     #[inline]
@@ -91,13 +90,13 @@
 
     #[inline]
     pub fn next(&mut self) -> u64 {
-        self.current = self
-            .current
+        self.current = self.current
             .wrapping_mul(6364136223846793005u64)
             .wrapping_add(1442695040888963407u64);
         self.current
     }
 }
+
 
 #[cfg(test)]
 mod test {
