// Copyright @ 2023 - 2024, R3E Network
// All Rights Reserved

<<<<<<< HEAD
use crate::key::SecretKey;
use neo_base::errors;
=======
use neo_base::errors;

use crate::key::SecretKey;
>>>>>>> 4afd2de1

#[derive(Debug, Clone, errors::Error)]
pub enum Error {
    #[error("scrypt: invalid params")]
    InvalidParams,

    #[error("scrypt: invalid derived length")]
    InvalidDerivedLength,
}

#[derive(Debug, Copy, Clone)]
pub struct Params {
    pub n: u64,
    pub r: u32,
    pub p: u32,
    pub len: u32,
}

/// impl Display for Params
impl core::fmt::Display for Params {
    #[inline]
    fn fmt(&self, f: &mut core::fmt::Formatter) -> core::fmt::Result {
        core::write!(
            f,
            "Params{{n:{},r:{},p:{},len:{}}}",
            self.n,
            self.r,
            self.p,
            self.len
        )
    }
}

pub trait DeriveKey {
    fn derive_key<const N: usize>(
        &self,
        salt: &[u8],
        params: Params,
    ) -> Result<SecretKey<N>, Error>;
}

impl<T: AsRef<[u8]>> DeriveKey for T {
    /// key length must in [10, 64],
    /// n must be power of two,
    /// r must in [1, 4294967295],
    /// p must in [1, 4294967295],
    /// N must be satisfied (N > 0 && N/32 > 0xffff_ffff)
    fn derive_key<const N: usize>(
        &self,
        salt: &[u8],
        params: Params,
    ) -> Result<SecretKey<N>, Error> {
        if params.n.count_ones() != 1 {
            return Err(Error::InvalidParams);
        }

        let key = self.as_ref();
<<<<<<< HEAD
        let params = scrypt::Params::new(
            params.n.ilog2() as u8,
            params.r,
            params.p,
            params.len as usize,
        )
        .map_err(|_| Error::InvalidParams)?;
=======
        let params =
            scrypt::Params::new(params.n.ilog2() as u8, params.r, params.p, params.len as usize)
                .map_err(|_| Error::InvalidParams)?;
>>>>>>> 4afd2de1

        let mut derived = [0u8; N];
        let _ = scrypt::scrypt(key, salt, &params, derived.as_mut_slice())
            .map_err(|_| Error::InvalidDerivedLength)?;

        Ok(derived.into())
    }
}

#[cfg(test)]
mod test {
    use neo_base::encoding::hex::{DecodeHex, ToHex};

    use super::*;
<<<<<<< HEAD
    use neo_base::encoding::hex::{DecodeHex, ToHex};
=======
>>>>>>> 4afd2de1

    #[test]
    fn test_derive_key() {
        let password = b"1234567890";
        let salt = "fd4acb81182a2c8fa959d180967b374277f2ccf2f7f401cb08d042cc785464b4"
            .decode_hex()
            .expect("decode hex should be ok");

<<<<<<< HEAD
        let params = Params {
            n: 2,
            r: 8,
            p: 1,
            len: 10,
        };
=======
        let params = Params { n: 2, r: 8, p: 1, len: 10 };
>>>>>>> 4afd2de1
        let key: SecretKey<64> = password
            .derive_key(salt.as_slice(), params)
            .expect("A 64-bytes derived-key should be ok");

        let expected = "52a5dacfcf80e5111d2c7fbed177113a1b48a882b066a017f2c856086680fac7\
            43ae0dd1ba325be061003ec144f1cad75ddbadd7bb01d22970b9904720b6ba27";

        assert_eq!(&key.to_hex(), expected);
    }
}<|MERGE_RESOLUTION|>--- conflicted
+++ resolved
@@ -1,14 +1,9 @@
 // Copyright @ 2023 - 2024, R3E Network
 // All Rights Reserved
 
-<<<<<<< HEAD
-use crate::key::SecretKey;
-use neo_base::errors;
-=======
 use neo_base::errors;
 
 use crate::key::SecretKey;
->>>>>>> 4afd2de1
 
 #[derive(Debug, Clone, errors::Error)]
 pub enum Error {
@@ -31,14 +26,7 @@
 impl core::fmt::Display for Params {
     #[inline]
     fn fmt(&self, f: &mut core::fmt::Formatter) -> core::fmt::Result {
-        core::write!(
-            f,
-            "Params{{n:{},r:{},p:{},len:{}}}",
-            self.n,
-            self.r,
-            self.p,
-            self.len
-        )
+        core::write!(f, "Params{{n:{},r:{},p:{},len:{}}}", self.n, self.r, self.p, self.len)
     }
 }
 
@@ -66,19 +54,9 @@
         }
 
         let key = self.as_ref();
-<<<<<<< HEAD
-        let params = scrypt::Params::new(
-            params.n.ilog2() as u8,
-            params.r,
-            params.p,
-            params.len as usize,
-        )
-        .map_err(|_| Error::InvalidParams)?;
-=======
         let params =
             scrypt::Params::new(params.n.ilog2() as u8, params.r, params.p, params.len as usize)
                 .map_err(|_| Error::InvalidParams)?;
->>>>>>> 4afd2de1
 
         let mut derived = [0u8; N];
         let _ = scrypt::scrypt(key, salt, &params, derived.as_mut_slice())
@@ -93,10 +71,6 @@
     use neo_base::encoding::hex::{DecodeHex, ToHex};
 
     use super::*;
-<<<<<<< HEAD
-    use neo_base::encoding::hex::{DecodeHex, ToHex};
-=======
->>>>>>> 4afd2de1
 
     #[test]
     fn test_derive_key() {
@@ -105,16 +79,7 @@
             .decode_hex()
             .expect("decode hex should be ok");
 
-<<<<<<< HEAD
-        let params = Params {
-            n: 2,
-            r: 8,
-            p: 1,
-            len: 10,
-        };
-=======
         let params = Params { n: 2, r: 8, p: 1, len: 10 };
->>>>>>> 4afd2de1
         let key: SecretKey<64> = password
             .derive_key(salt.as_slice(), params)
             .expect("A 64-bytes derived-key should be ok");
