--- conflicted
+++ resolved
@@ -4,28 +4,16 @@
 use alloc::string::{String, ToString};
 use core::{convert::TryFrom, result::Result};
 
-<<<<<<< HEAD
-=======
 use neo_base::{
     bytes::{ToArray, ToRevArray},
     encoding::bin::*,
     encoding::hex::{FromHex, ToHex},
     errors,
 };
->>>>>>> 4afd2de1
 use p256::elliptic_curve::sec1::ToEncodedPoint;
 use serde::{de::Error, Deserialize, Deserializer, Serialize, Serializer};
 
 use crate::{key::SecretKey, rand};
-<<<<<<< HEAD
-use neo_base::{
-    bytes::{ToArray, ToRevArray},
-    encoding::bin::*,
-    encoding::hex::{FromHex, ToHex},
-    errors,
-};
-=======
->>>>>>> 4afd2de1
 
 pub const KEY_SIZE: usize = 32;
 pub const PUBLIC_COMPRESSED_SIZE: usize = KEY_SIZE + 1;
@@ -59,9 +47,7 @@
 
 impl PrivateKey {
     #[inline]
-    pub fn as_le_bytes(&self) -> &[u8] {
-        self.key.as_ref()
-    }
+    pub fn as_le_bytes(&self) -> &[u8] { self.key.as_ref() }
 
     pub fn from_le_bytes(sk: &[u8]) -> Result<Self, DecodePrivateKeyError> {
         use DecodePrivateKeyError as Error;
@@ -74,9 +60,7 @@
         let point =
             p256::SecretKey::from_slice(sk.as_slice()).map_err(|_| Error::InvalidPrivateKey)?;
 
-        Ok(Self {
-            key: point.to_bytes().as_slice().to_rev_array().into(),
-        })
+        Ok(Self { key: point.to_bytes().as_slice().to_rev_array().into() })
     }
 
     pub fn from_be_bytes(sk: &[u8]) -> Result<Self, DecodePrivateKeyError> {
@@ -90,9 +74,7 @@
         let point =
             p256::SecretKey::from_slice(sk.as_slice()).map_err(|_| Error::InvalidPrivateKey)?;
 
-        Ok(Self {
-            key: point.to_bytes().as_slice().to_rev_array().into(),
-        })
+        Ok(Self { key: point.to_bytes().as_slice().to_rev_array().into() })
     }
 }
 
@@ -155,11 +137,7 @@
         let mut buf = [0u8; 33];
         let (gx, gy) = self.as_le_bytes();
 
-        buf[0] = if gy[0] & 0x01 == 0 {
-            EVEN_PREFIX
-        } else {
-            ODD_PREFIX
-        };
+        buf[0] = if gy[0] & 0x01 == 0 { EVEN_PREFIX } else { ODD_PREFIX };
         buf[1..].copy_from_slice(gx);
         buf[1..].reverse();
 
@@ -224,9 +202,7 @@
         w.write(pk.as_slice());
     }
 
-    fn bin_size(&self) -> usize {
-        PUBLIC_COMPRESSED_SIZE
-    }
+    fn bin_size(&self) -> usize { PUBLIC_COMPRESSED_SIZE }
 }
 
 impl BinDecoder for PublicKey {
@@ -290,12 +266,8 @@
         let sk = gen_private_key(self)?;
 
         let pk = sk.public_key().to_encoded_point(false);
-        let gx = pk
-            .x()
-            .ok_or(GenKeyError::GenRandomError("unexpected x".into()))?;
-        let gy = pk
-            .y()
-            .ok_or(GenKeyError::GenRandomError("unexpected y".into()))?;
+        let gx = pk.x().ok_or(GenKeyError::GenRandomError("unexpected x".into()))?;
+        let gy = pk.y().ok_or(GenKeyError::GenRandomError("unexpected y".into()))?;
 
         let sk = sk.to_bytes();
         if sk.len() != KEY_SIZE || gx.len() != KEY_SIZE || gy.len() != KEY_SIZE {
@@ -312,14 +284,10 @@
 
 #[cfg(test)]
 mod test {
-<<<<<<< HEAD
-=======
     use neo_base::encoding::hex::{DecodeHex, ToHex};
 
->>>>>>> 4afd2de1
     use super::*;
     use crate::rand::OsRand;
-    use neo_base::encoding::hex::{DecodeHex, ToHex};
 
     #[test]
     fn test_from_compressed() {
