--- conflicted
+++ resolved
@@ -3,12 +3,13 @@
 
 use alloc::string::{String, ToString};
 
+use p256::ecdsa::{
+    signature::{RandomizedSigner, Verifier as P256Verifier},
+    Signature, VerifyingKey, SigningKey,
+};
+
 use neo_base::bytes::{ToArray, ToRevArray};
 use neo_base::errors;
-use p256::ecdsa::{
-    Signature, SigningKey, VerifyingKey,
-    signature::{RandomizedSigner, Verifier as P256Verifier},
-};
 
 use crate::secp256r1;
 
@@ -32,11 +33,7 @@
 pub trait DigestVerify {
     type Error;
 
-    fn verify_digest<T: AsRef<[u8]>, S: AsRef<[u8]>>(
-        &self,
-        message: T,
-        sign: S,
-    ) -> Result<(), Self::Error>;
+    fn verify_digest<T: AsRef<[u8]>, S: AsRef<[u8]>>(&self, message: T, sign: S) -> Result<(), Self::Error>;
 }
 
 pub struct Secp256r1Sign {
@@ -45,30 +42,22 @@
 
 impl AsRef<[u8]> for Secp256r1Sign {
     #[inline]
-    fn as_ref(&self) -> &[u8] {
-        self.sign.as_ref()
-    }
+    fn as_ref(&self) -> &[u8] { self.sign.as_ref() }
 }
 
 impl AsRef<[u8; ECC256_SIGN_SIZE]> for Secp256r1Sign {
     #[inline]
-    fn as_ref(&self) -> &[u8; ECC256_SIGN_SIZE] {
-        &self.sign
-    }
+    fn as_ref(&self) -> &[u8; ECC256_SIGN_SIZE] { &self.sign }
 }
 
 impl From<[u8; ECC256_SIGN_SIZE]> for Secp256r1Sign {
     #[inline]
-    fn from(sign: [u8; ECC256_SIGN_SIZE]) -> Self {
-        Secp256r1Sign { sign }
-    }
+    fn from(sign: [u8; ECC256_SIGN_SIZE]) -> Self { Secp256r1Sign { sign } }
 }
 
 impl Into<[u8; ECC256_SIGN_SIZE]> for Secp256r1Sign {
     #[inline]
-    fn into(self) -> [u8; ECC256_SIGN_SIZE] {
-        self.sign
-    }
+    fn into(self) -> [u8; ECC256_SIGN_SIZE] { self.sign }
 }
 
 #[derive(Debug, Clone, errors::Error)]
@@ -127,21 +116,13 @@
 impl DigestVerify for secp256r1::PublicKey {
     type Error = VerifyError;
 
-    fn verify_digest<T: AsRef<[u8]>, S: AsRef<[u8]>>(
-        &self,
-        message: T,
-        sign: S,
-    ) -> Result<(), Self::Error> {
+    fn verify_digest<T: AsRef<[u8]>, S: AsRef<[u8]>>(&self, message: T, sign: S) -> Result<(), Self::Error> {
         // let mut sign: [u8; ECC256_SIGN_SIZE] = sign.as_ref().clone().to_array();
         // sign[0..32].reverse();
         // sign[32..ECC256_SIGN_SIZE].reverse(); // little endian to big endian
 
-<<<<<<< HEAD
-        let sign = Signature::try_from(sign.as_ref()).map_err(|_| VerifyError::InvalidSignature)?;
-=======
         let sign = Signature::try_from(sign.as_ref())
             .map_err(|_| VerifyError::InvalidSign)?;
->>>>>>> 022fa2e3
 
         VerifyingKey::from_sec1_bytes(&self.to_uncompressed())
             .map_err(|_| VerifyError::InvalidPublicKey)?
@@ -154,8 +135,8 @@
 mod test {
     use neo_base::encoding::hex::DecodeHex;
 
+    use crate::secp256r1::{PrivateKey, PublicKey};
     use super::*;
-    use crate::secp256r1::{PrivateKey, PublicKey};
 
     #[test]
     fn test_p256_sign() {
@@ -164,13 +145,17 @@
             .decode_hex()
             .expect("hex decode ok");
 
-        let sk = PrivateKey::from_be_bytes(sk.as_slice()).expect("from le-byte should be ok");
+        let sk = PrivateKey::from_be_bytes(sk.as_slice())
+            .expect("from le-byte should be ok");
 
-        let sign = sk.sign(data).expect("sign should be ok");
+        let sign = sk.sign(data)
+            .expect("sign should be ok");
 
-        let pk = PublicKey::try_from(&sk).expect("to public key should be ok");
+        let pk = PublicKey::try_from(&sk)
+            .expect("to public key should be ok");
 
-        let _ = pk.verify(data, &sign).expect("verify should be ok");
+        let _ = pk.verify(data, &sign)
+            .expect("verify should be ok");
     }
 
     #[test]
@@ -180,17 +165,18 @@
             .decode_hex()
             .expect("hex decode should be ok");
 
-        let pk = PublicKey::from_compressed(pk.as_slice()).expect("to public key should be ok");
+        let pk = PublicKey::from_compressed(pk.as_slice())
+            .expect("to public key should be ok");
 
         let sign = "b1855cec16b6ebb372895d44c7be3832b81334394d80bec7c4f00a9c1d9c3237\
         541834638d11ad9c62792ed548c9602c1d8cd0ca92fdd5e68ceea40e7bcfbeb2"
             .decode_hex()
             .expect("hex decode should be ok");
 
-        let _ = pk.verify_digest(data, sign.as_slice()).expect("verify should be ok");
+        let _ = pk.verify_digest(data, sign.as_slice())
+            .expect("verify should be ok");
 
-        let _ = pk
-            .verify_digest(data, "b1855cec16b6ebb372895d44c7be3832")
+        let _ = pk.verify_digest(data, "b1855cec16b6ebb372895d44c7be3832")
             .expect_err("verify should be fail");
     }
 }