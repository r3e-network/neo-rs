// Copyright @ 2023 - 2024, R3E Network
// All Rights Reserved

use alloc::string::{String, ToString};

use neo_base::{
    bytes::{ToArray, ToRevArray},
    errors,
};
use p256::ecdsa::{
    signature::{RandomizedSigner, Verifier as P256Verifier},
    Signature, SigningKey, VerifyingKey,
};

use crate::secp256r1;
<<<<<<< HEAD
use neo_base::{
    bytes::{ToArray, ToRevArray},
    errors,
};
=======
>>>>>>> 4afd2de1

// const ECC256_SIZE: usize = 32;
pub const ECC256_SIGN_SIZE: usize = 32 * 2;

pub trait Sign {
    type Sign;
    type Error;

    fn sign<T: AsRef<[u8]>>(&self, message: T) -> Result<Self::Sign, Self::Error>;
}

pub trait Verify {
    type Sign;
    type Error;

    fn verify<T: AsRef<[u8]>>(&self, message: T, sign: &Self::Sign) -> Result<(), Self::Error>;
}

pub trait DigestVerify {
    type Error;

    fn verify_digest<T: AsRef<[u8]>, S: AsRef<[u8]>>(
        &self,
        message: T,
        sign: S,
    ) -> Result<(), Self::Error>;
}

pub struct Secp256r1Sign {
    sign: [u8; ECC256_SIGN_SIZE],
}

impl AsRef<[u8]> for Secp256r1Sign {
    #[inline]
    fn as_ref(&self) -> &[u8] {
        self.sign.as_ref()
    }
}

impl AsRef<[u8; ECC256_SIGN_SIZE]> for Secp256r1Sign {
    #[inline]
    fn as_ref(&self) -> &[u8; ECC256_SIGN_SIZE] {
        &self.sign
    }
}

impl From<[u8; ECC256_SIGN_SIZE]> for Secp256r1Sign {
    #[inline]
    fn from(sign: [u8; ECC256_SIGN_SIZE]) -> Self {
        Secp256r1Sign { sign }
    }
}

impl Into<[u8; ECC256_SIGN_SIZE]> for Secp256r1Sign {
    #[inline]
    fn into(self) -> [u8; ECC256_SIGN_SIZE] {
        self.sign
    }
}

#[derive(Debug, Clone, errors::Error)]
pub enum SignError {
    #[error("ecdsa: invalid private key")]
    InvalidPrivateKey,

    #[error("ecdsa: sign error: {0}")]
    SignError(String),
}

#[cfg(not(feature = "sgx"))]
impl Sign for secp256r1::PrivateKey {
    type Sign = Secp256r1Sign;
    type Error = SignError;

    fn sign<T: AsRef<[u8]>>(&self, message: T) -> Result<Self::Sign, Self::Error> {
        use secp256r1::KEY_SIZE;

        let key: [u8; KEY_SIZE] = self.as_le_bytes().to_rev_array();
        let sk: SigningKey = p256::SecretKey::from_slice(&key)
            .map(|key| key.into())
            .map_err(|_| SignError::InvalidPrivateKey)?;

        let mut rnd = rand_core::OsRng;
        let sign: Signature = sk
            .try_sign_with_rng(&mut rnd, message.as_ref())
            .map_err(|err| SignError::SignError(err.to_string()))?;

        let sign = sign.to_bytes();
        // sign[0..32].reverse(); // use little endian
        // sign[32..64].reverse();
        Ok(Secp256r1Sign {
            sign: sign.to_array(),
        })
    }
}

#[derive(Debug, Clone, errors::Error)]
pub enum VerifyError {
    #[error("ecdsa: invalid public key")]
    InvalidPublicKey,

    #[error("ecdsa: invalid signature")]
    InvalidSignature,
}

impl Verify for secp256r1::PublicKey {
    type Sign = Secp256r1Sign;
    type Error = VerifyError;

    #[inline]
    fn verify<T: AsRef<[u8]>>(&self, message: T, sign: &Self::Sign) -> Result<(), Self::Error> {
        self.verify_digest(message, sign)
    }
}

impl DigestVerify for secp256r1::PublicKey {
    type Error = VerifyError;

    fn verify_digest<T: AsRef<[u8]>, S: AsRef<[u8]>>(
        &self,
        message: T,
        sign: S,
    ) -> Result<(), Self::Error> {
        // let mut sign: [u8; ECC256_SIGN_SIZE] = sign.as_ref().clone().to_array();
        // sign[0..32].reverse();
        // sign[32..ECC256_SIGN_SIZE].reverse(); // little endian to big endian

        let sign = Signature::try_from(sign.as_ref()).map_err(|_| VerifyError::InvalidSignature)?;

        VerifyingKey::from_sec1_bytes(&self.to_uncompressed())
            .map_err(|_| VerifyError::InvalidPublicKey)?
            .verify(message.as_ref(), &sign)
            .map_err(|_| VerifyError::InvalidSignature)
    }
}

#[cfg(test)]
mod test {
    use neo_base::encoding::hex::DecodeHex;

    use super::*;
    use crate::secp256r1::{PrivateKey, PublicKey};

    #[test]
    fn test_p256_sign() {
        let data = b"hello world";
        let sk = "f72b8fab85fdcc1bdd20b107e5da1ab4713487bc88fc53b5b134f5eddeaa1a19"
            .decode_hex()
            .expect("hex decode ok");

        let sk = PrivateKey::from_be_bytes(sk.as_slice()).expect("from le-byte should be ok");

        let sign = sk.sign(data).expect("sign should be ok");

        let pk = PublicKey::try_from(&sk).expect("to public key should be ok");

        let _ = pk.verify(data, &sign).expect("verify should be ok");
    }

    #[test]
    fn test_p256_verify() {
        let data = b"hello world";
        let pk = "031f64da8a38e6c1e5423a72ddd6d4fc4a777abe537e5cb5aa0425685cda8e063b"
            .decode_hex()
            .expect("hex decode should be ok");

        let pk = PublicKey::from_compressed(pk.as_slice()).expect("to public key should be ok");

        let sign = "b1855cec16b6ebb372895d44c7be3832b81334394d80bec7c4f00a9c1d9c3237\
        541834638d11ad9c62792ed548c9602c1d8cd0ca92fdd5e68ceea40e7bcfbeb2"
            .decode_hex()
            .expect("hex decode should be ok");

<<<<<<< HEAD
        let _ = pk
            .verify_digest(data, sign.as_slice())
            .expect("verify should be ok");
=======
        let _ = pk.verify_digest(data, sign.as_slice()).expect("verify should be ok");
>>>>>>> 4afd2de1

        let _ = pk
            .verify_digest(data, "b1855cec16b6ebb372895d44c7be3832")
            .expect_err("verify should be fail");
    }
}<|MERGE_RESOLUTION|>--- conflicted
+++ resolved
@@ -13,13 +13,6 @@
 };
 
 use crate::secp256r1;
-<<<<<<< HEAD
-use neo_base::{
-    bytes::{ToArray, ToRevArray},
-    errors,
-};
-=======
->>>>>>> 4afd2de1
 
 // const ECC256_SIZE: usize = 32;
 pub const ECC256_SIGN_SIZE: usize = 32 * 2;
@@ -54,30 +47,22 @@
 
 impl AsRef<[u8]> for Secp256r1Sign {
     #[inline]
-    fn as_ref(&self) -> &[u8] {
-        self.sign.as_ref()
-    }
+    fn as_ref(&self) -> &[u8] { self.sign.as_ref() }
 }
 
 impl AsRef<[u8; ECC256_SIGN_SIZE]> for Secp256r1Sign {
     #[inline]
-    fn as_ref(&self) -> &[u8; ECC256_SIGN_SIZE] {
-        &self.sign
-    }
+    fn as_ref(&self) -> &[u8; ECC256_SIGN_SIZE] { &self.sign }
 }
 
 impl From<[u8; ECC256_SIGN_SIZE]> for Secp256r1Sign {
     #[inline]
-    fn from(sign: [u8; ECC256_SIGN_SIZE]) -> Self {
-        Secp256r1Sign { sign }
-    }
+    fn from(sign: [u8; ECC256_SIGN_SIZE]) -> Self { Secp256r1Sign { sign } }
 }
 
 impl Into<[u8; ECC256_SIGN_SIZE]> for Secp256r1Sign {
     #[inline]
-    fn into(self) -> [u8; ECC256_SIGN_SIZE] {
-        self.sign
-    }
+    fn into(self) -> [u8; ECC256_SIGN_SIZE] { self.sign }
 }
 
 #[derive(Debug, Clone, errors::Error)]
@@ -110,9 +95,7 @@
         let sign = sign.to_bytes();
         // sign[0..32].reverse(); // use little endian
         // sign[32..64].reverse();
-        Ok(Secp256r1Sign {
-            sign: sign.to_array(),
-        })
+        Ok(Secp256r1Sign { sign: sign.to_array() })
     }
 }
 
@@ -193,13 +176,7 @@
             .decode_hex()
             .expect("hex decode should be ok");
 
-<<<<<<< HEAD
-        let _ = pk
-            .verify_digest(data, sign.as_slice())
-            .expect("verify should be ok");
-=======
         let _ = pk.verify_digest(data, sign.as_slice()).expect("verify should be ok");
->>>>>>> 4afd2de1
 
         let _ = pk
             .verify_digest(data, "b1855cec16b6ebb372895d44c7be3832")
