// Copyright @ 2023 - 2024, R3E Network
// All Rights Reserved

use std::collections::BTreeMap;
use std::sync::{Arc, Mutex};

use neo_core::store::{self, *};

struct Item {
    pub version: Version,
    pub value: Vec<u8>,
}

#[derive(Clone)]
pub struct MockStore {
    inner: Arc<Mutex<MockInner>>,
}

impl MockStore {
<<<<<<< HEAD
    pub fn new() -> Self {
        Self {
            inner: Arc::new(Mutex::new(MockInner::new())),
        }
    }
=======
    pub fn new() -> Self { Self { inner: Arc::new(Mutex::new(MockInner::new())) } }
>>>>>>> 4afd2de1
}

#[derive(Clone)]
pub struct WriteBatch {
    deletes: Vec<(Vec<u8>, Versions)>,
    puts: Vec<(Vec<u8>, Vec<u8>, Versions)>,
    inner: Arc<Mutex<MockInner>>,
}

impl store::WriteBatch for WriteBatch {
    fn add_delete(&mut self, key: Vec<u8>, options: &WriteOptions) {
        self.deletes.push((key, options.version));
    }

    fn add_put(&mut self, key: Vec<u8>, value: Vec<u8>, options: &WriteOptions) {
        self.puts.push((key, value, options.version));
    }

    fn commit(self) -> Result<BatchWritten, CommitError> {
        let mut inner = self.inner.lock().unwrap();
        for (key, version) in self.deletes.iter() {
            if !inner.can_delete(key, *version) {
                return Err(CommitError::Conflicted);
            }
        }

        for (key, _, version) in self.puts.iter() {
            if !inner.can_put(key, *version) {
                return Err(CommitError::Conflicted);
            }
        }

        let deleted = self
            .deletes
            .iter()
<<<<<<< HEAD
            .map(|(key, _)| {
                inner
                    .store
                    .remove(key)
                    .map(|v| v.version)
                    .unwrap_or(NOT_EXISTS)
            })
=======
            .map(|(key, _)| inner.store.remove(key).map(|v| v.version).unwrap_or(NOT_EXISTS))
>>>>>>> 4afd2de1
            .collect();

        let put = self
            .puts
            .into_iter()
            .map(|(key, value, _)| {
                let version = inner.next_version();
                inner.store.insert(key, Item { version, value });
                version
            })
            .collect();

        Ok(BatchWritten { deleted, put })
    }
}

struct MockInner {
    version: u64,
    store: BTreeMap<Vec<u8>, Item>,
}

impl MockInner {
<<<<<<< HEAD
    fn new() -> Self {
        Self {
            version: 0,
            store: BTreeMap::new(),
        }
    }
=======
    fn new() -> Self { Self { version: 0, store: BTreeMap::new() } }
>>>>>>> 4afd2de1

    fn next_version(&mut self) -> Version {
        self.version += 1;
        self.version
    }

    fn can_put(&self, key: &[u8], version: Versions) -> bool {
        if let Versions::Expected(expected) = version {
<<<<<<< HEAD
            self.store
                .get(key)
                .map(|v| v.version == expected)
                .unwrap_or(false)
=======
            self.store.get(key).map(|v| v.version == expected).unwrap_or(false)
>>>>>>> 4afd2de1
        } else if let Versions::IfNotExist = version {
            self.store.get(key).is_none()
        } else {
            true
        }
    }

    fn can_delete(&self, key: &[u8], version: Versions) -> bool {
        if let Versions::Expected(expected) = version {
<<<<<<< HEAD
            self.store
                .get(key)
                .map(|v| v.version == expected)
                .unwrap_or(false)
=======
            self.store.get(key).map(|v| v.version == expected).unwrap_or(false)
>>>>>>> 4afd2de1
        } else {
            true
        }
    }
}

impl ReadOnlyStore for MockStore {
    fn get(&self, key: &[u8]) -> Result<(Vec<u8>, Version), ReadError> {
        let inner = self.inner.lock().unwrap();
        inner
            .store
            .get(key)
            .map(|m| (m.value.clone(), m.version))
            .ok_or_else(|| ReadError::NoSuchKey)
    }

    fn contains(&self, key: &[u8]) -> Result<Version, ReadError> {
        let inner = self.inner.lock().unwrap();
<<<<<<< HEAD
        inner
            .store
            .get(key)
            .map(|m| m.version)
            .ok_or_else(|| ReadError::NoSuchKey)
=======
        inner.store.get(key).map(|m| m.version).ok_or_else(|| ReadError::NoSuchKey)
>>>>>>> 4afd2de1
    }
}

impl Store for MockStore {
    type WriteBatch = WriteBatch;

    fn delete(&self, key: &[u8], options: &WriteOptions) -> Result<Version, WriteError> {
        let mut inner = self.inner.lock().unwrap();
        if !inner.can_delete(key, options.version) {
            return Err(WriteError::Conflicted);
        }

<<<<<<< HEAD
        let v = inner
            .store
            .remove(key)
            .map(|v| v.version)
            .unwrap_or(NOT_EXISTS);
=======
        let v = inner.store.remove(key).map(|v| v.version).unwrap_or(NOT_EXISTS);
>>>>>>> 4afd2de1
        Ok(v)
    }

    fn put(
        &self,
        key: Vec<u8>,
        value: Vec<u8>,
        options: &WriteOptions,
    ) -> Result<Version, WriteError> {
        let mut inner = self.inner.lock().unwrap();
        if !inner.can_put(&key, options.version) {
            return Err(WriteError::Conflicted);
        }

        let version = inner.next_version();
        inner.store.insert(key, Item { version, value });
        Ok(version)
    }

    fn write_batch(&self) -> WriteBatch {
        WriteBatch {
            deletes: Vec::new(),
            puts: Vec::new(),
            inner: self.inner.clone(),
        }
    }
}<|MERGE_RESOLUTION|>--- conflicted
+++ resolved
@@ -17,15 +17,7 @@
 }
 
 impl MockStore {
-<<<<<<< HEAD
-    pub fn new() -> Self {
-        Self {
-            inner: Arc::new(Mutex::new(MockInner::new())),
-        }
-    }
-=======
     pub fn new() -> Self { Self { inner: Arc::new(Mutex::new(MockInner::new())) } }
->>>>>>> 4afd2de1
 }
 
 #[derive(Clone)]
@@ -61,17 +53,7 @@
         let deleted = self
             .deletes
             .iter()
-<<<<<<< HEAD
-            .map(|(key, _)| {
-                inner
-                    .store
-                    .remove(key)
-                    .map(|v| v.version)
-                    .unwrap_or(NOT_EXISTS)
-            })
-=======
             .map(|(key, _)| inner.store.remove(key).map(|v| v.version).unwrap_or(NOT_EXISTS))
->>>>>>> 4afd2de1
             .collect();
 
         let put = self
@@ -94,16 +76,7 @@
 }
 
 impl MockInner {
-<<<<<<< HEAD
-    fn new() -> Self {
-        Self {
-            version: 0,
-            store: BTreeMap::new(),
-        }
-    }
-=======
     fn new() -> Self { Self { version: 0, store: BTreeMap::new() } }
->>>>>>> 4afd2de1
 
     fn next_version(&mut self) -> Version {
         self.version += 1;
@@ -112,14 +85,7 @@
 
     fn can_put(&self, key: &[u8], version: Versions) -> bool {
         if let Versions::Expected(expected) = version {
-<<<<<<< HEAD
-            self.store
-                .get(key)
-                .map(|v| v.version == expected)
-                .unwrap_or(false)
-=======
             self.store.get(key).map(|v| v.version == expected).unwrap_or(false)
->>>>>>> 4afd2de1
         } else if let Versions::IfNotExist = version {
             self.store.get(key).is_none()
         } else {
@@ -129,14 +95,7 @@
 
     fn can_delete(&self, key: &[u8], version: Versions) -> bool {
         if let Versions::Expected(expected) = version {
-<<<<<<< HEAD
-            self.store
-                .get(key)
-                .map(|v| v.version == expected)
-                .unwrap_or(false)
-=======
             self.store.get(key).map(|v| v.version == expected).unwrap_or(false)
->>>>>>> 4afd2de1
         } else {
             true
         }
@@ -155,15 +114,7 @@
 
     fn contains(&self, key: &[u8]) -> Result<Version, ReadError> {
         let inner = self.inner.lock().unwrap();
-<<<<<<< HEAD
-        inner
-            .store
-            .get(key)
-            .map(|m| m.version)
-            .ok_or_else(|| ReadError::NoSuchKey)
-=======
         inner.store.get(key).map(|m| m.version).ok_or_else(|| ReadError::NoSuchKey)
->>>>>>> 4afd2de1
     }
 }
 
@@ -176,15 +127,7 @@
             return Err(WriteError::Conflicted);
         }
 
-<<<<<<< HEAD
-        let v = inner
-            .store
-            .remove(key)
-            .map(|v| v.version)
-            .unwrap_or(NOT_EXISTS);
-=======
         let v = inner.store.remove(key).map(|v| v.version).unwrap_or(NOT_EXISTS);
->>>>>>> 4afd2de1
         Ok(v)
     }
 
@@ -205,10 +148,6 @@
     }
 
     fn write_batch(&self) -> WriteBatch {
-        WriteBatch {
-            deletes: Vec::new(),
-            puts: Vec::new(),
-            inner: self.inner.clone(),
-        }
+        WriteBatch { deletes: Vec::new(), puts: Vec::new(), inner: self.inner.clone() }
     }
 }