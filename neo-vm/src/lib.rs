#![feature(associated_type_defaults)]
#![feature(linked_list_remove)]
#![feature(exclusive_range_pattern)]

extern crate core;

pub mod exception;
pub mod script;
pub mod types;

pub mod vm;

<<<<<<< HEAD
pub use exception::*;
pub use script::*;
pub use types::*;
pub use vm::*;

pub fn add(left: usize, right: usize) -> usize {
	left + right
}

#[cfg(test)]
mod tests {
	use super::*;

	#[test]
	fn it_works() {
		let result = add(2, 2);
		assert_eq!(result, 4);
	}
=======
use alloc::{rc::Rc, vec::Vec};

use neo_core::types::VmState;
use neo_base::errors;

use tables::*;
pub use {builder::*, context::*, decode::*, execution::*, interop::*};
pub use {opcode::*, operand::*, program::*, reference::*, stack::*, types::*};


pub mod builder;
pub mod context;
pub mod decode;
pub mod execution;
pub mod program;
pub mod interop;
pub mod reference;
pub mod opcode;
pub mod operand;
pub mod stack;
pub mod tables;
pub mod types;


pub(crate) const MAX_STACK_ITEM_SIZE: usize = 65535 * 2;


pub trait RunPrice {
    fn price(&self) -> u64;
}

#[derive(Debug)]
pub struct VmLimits {
    /// The maximum number of bits that `OpCode::Shl` and `OpCode::Shr` can shift.
    pub max_shift: usize,

    /// The maximum number of items that can be contained in the vm's evaluation stacks and slots.
    pub max_stack_size: usize,

    /// The maximum size of an item in the vm.
    pub max_item_size: usize,

    /// The largest comparable size. If a `ByteString` or `Struct` exceeds this size,
    /// comparison operations on it cannot be performed in the vm.
    pub max_comparable_size: usize,

    /// The maximum number of frames in the invocation stack of the vm.
    pub max_invocation_stack_size: usize,

    /// The maximum nesting depth of `try` blocks.
    pub max_try_nesting_depth: usize,

    /// Allow catching the vm exceptions
    pub catch_exceptions: bool,
}


impl Default for VmLimits {
    fn default() -> Self {
        Self {
            max_shift: 256,
            max_stack_size: 2048,
            max_item_size: MAX_STACK_ITEM_SIZE,
            max_comparable_size: 65536,
            max_invocation_stack_size: 1024,
            max_try_nesting_depth: 16,
            catch_exceptions: true,
        }
    }
}

#[derive(Debug, errors::Error)]
pub enum SyscallError {
    #[error("syscall: no such syscall(0x{0:x})")]
    NoSuchSyscall(u32),
}


pub trait VmEnv {
    fn price_of(&self, opcode: OpCode, operand_len: usize) -> u64;

    // i.e. on interop call
    fn on_syscall(&self, syscall: u32, params: &[StackItem]) -> Result<Vec<StackItem>, SyscallError>;

    // i.e. on CALL_T, call token
    fn on_token_call(&self, token: u32);
}


#[derive(Debug, errors::Error)]
pub enum ExecError {
    #[error("exec: invalid opcode {1:x} at {0:x}")]
    InvalidOpCode(u32, u8),

    #[error("exec: invalid operand {2:x} of {1:?} at {0:x}")]
    InvalidOperand(u32, OpCode, i64),

    #[error("exec: Invalid execution of {1:?} at {0:x} because '{2}'")]
    InvalidExecution(u32, OpCode, &'static str),

    #[error("exec: invalid cast to type {1:?} on {1:?} at {0:x}")]
    InvalidCast(u32, OpCode, StackItemType),

    #[error("exec: invalid jump target if {1:?} at {0} to {2}")]
    InvalidJumpTarget(u32, OpCode, u32),

    #[error("exec: index {2} not in boundary on {1:?} with {3} at {0:x}")]
    IndexOutOfBound(u32, OpCode, usize, usize),

    #[error("exec: stack {2} not in boundary on {1:?} at {0:x}")]
    StackOutOfBound(u32, OpCode, usize),
}

impl ExecError {
    pub fn as_vm_state(&self) -> VmState {
        VmState::Halt // Halt on all ExecError now
        //  match self { _ => VmState::Halt }
    }
}


// struct Invocation {
//     program: Program,
//     context: ExecContext,
// }

pub struct NeoVm<Env: VmEnv> {
    state: VmState,
    limits: VmLimits,
    gas_limit: u64,
    gas_consumed: u64,
    invocations: Vec<ExecContext>,
    env: Env,
}

impl<Env: VmEnv> NeoVm<Env> {
    pub fn new(gas_limit: u64, env: Env) -> Self {
        let limits = VmLimits::default();
        NeoVm {
            state: VmState::Break,
            limits,
            invocations: Vec::new(),
            env,
            gas_limit,
            gas_consumed: 0,
        }
    }

    pub fn vm_state(&self) -> VmState { self.state }

    pub fn execute(&mut self) -> Result<(), ExecError> {
        if self.state == VmState::Break {
            self.state = VmState::None;
        }

        while self.state != VmState::Halt && self.state != VmState::Fault {
            let Some(cx) = self.current_cx() else {
                self.state = VmState::Halt;
                continue; // TODO: return Err
            };

            let _ = cx.execute()
                .inspect_err(|err| self.state = err.as_vm_state())?;
        }

        Ok(())
    }

    #[inline]
    fn current_cx(&mut self) -> Option<&mut ExecContext> {
        self.invocations.last_mut()
    }
>>>>>>> 2747fc83
}<|MERGE_RESOLUTION|>--- conflicted
+++ resolved
@@ -1,35 +1,11 @@
-#![feature(associated_type_defaults)]
-#![feature(linked_list_remove)]
-#![feature(exclusive_range_pattern)]
+// Copyright @ 2023 - 2024, R3E Network
+// All Rights Reserved
 
-extern crate core;
 
-pub mod exception;
-pub mod script;
-pub mod types;
+#![cfg_attr(not(feature = "std"), no_std)]
 
-pub mod vm;
+extern crate alloc;
 
-<<<<<<< HEAD
-pub use exception::*;
-pub use script::*;
-pub use types::*;
-pub use vm::*;
-
-pub fn add(left: usize, right: usize) -> usize {
-	left + right
-}
-
-#[cfg(test)]
-mod tests {
-	use super::*;
-
-	#[test]
-	fn it_works() {
-		let result = add(2, 2);
-		assert_eq!(result, 4);
-	}
-=======
 use alloc::{rc::Rc, vec::Vec};
 
 use neo_core::types::VmState;
@@ -202,5 +178,4 @@
     fn current_cx(&mut self) -> Option<&mut ExecContext> {
         self.invocations.last_mut()
     }
->>>>>>> 2747fc83
 }