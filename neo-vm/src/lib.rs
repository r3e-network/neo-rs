--- conflicted
+++ resolved
@@ -11,12 +11,7 @@
 use neo_core::types::VmState;
 pub use {builder::*, context::*, decode::*, execution::*, interop::*};
 pub use {opcode::*, operand::*, program::*, reference::*, stack::*, types::*};
-<<<<<<< HEAD
-use crate::vm_types::item_type::StackItemType;
-use crate::vm_types::stack_item::StackItem;
-=======
 use {slots::*, tables::*};
->>>>>>> 4afd2de1
 
 pub mod builder;
 pub mod context;
@@ -30,13 +25,7 @@
 pub mod slots;
 pub mod stack;
 pub mod tables;
-<<<<<<< HEAD
-pub mod vm_types;
-pub mod vm;
-pub mod exception;
-=======
 pub mod types;
->>>>>>> 4afd2de1
 
 pub(crate) const MAX_STACK_ITEM_SIZE: usize = 65535 * 2;
 
