// Copyright @ 2023 - 2024, R3E Network
// All Rights Reserved

use crate::*;
<<<<<<< HEAD
use crate::vm_types::stack_item::StackItem;
=======

pub(crate) fn exec_depth(cx: &mut ExecContext, op: &Op) -> Result<(), ExecError> {
    push_checked!(cx, op, StackItem::with_integer(cx.stack.len().into()))
}
>>>>>>> 4afd2de1

pub(crate) fn exec_drop(cx: &mut ExecContext, op: &Op) -> Result<(), ExecError> {
    let _dropped = pop!(cx, op);
    Ok(())
}<|MERGE_RESOLUTION|>--- conflicted
+++ resolved
@@ -2,14 +2,10 @@
 // All Rights Reserved
 
 use crate::*;
-<<<<<<< HEAD
-use crate::vm_types::stack_item::StackItem;
-=======
 
 pub(crate) fn exec_depth(cx: &mut ExecContext, op: &Op) -> Result<(), ExecError> {
     push_checked!(cx, op, StackItem::with_integer(cx.stack.len().into()))
 }
->>>>>>> 4afd2de1
 
 pub(crate) fn exec_drop(cx: &mut ExecContext, op: &Op) -> Result<(), ExecError> {
     let _dropped = pop!(cx, op);
