--- conflicted
+++ resolved
@@ -28,7 +28,7 @@
 }
 
 pub struct ScriptDecoder<'a> {
-    next:   usize,
+    next: usize,
     script: &'a [u8],
 }
 
@@ -100,7 +100,8 @@
     use crate::{OpCode::*, ScriptDecoder};
     use neo_base::encoding::hex::DecodeHex;
 
-    pub(crate) const TEST_CODES_1: &str = "57020004ffffffffffffffff0000000000000000701071223d6801ff00a34a7045694a9c4a020000\
+    pub(crate) const TEST_CODES_1: &str =
+        "57020004ffffffffffffffff0000000000000000701071223d6801ff00a34a7045694a9c4a020000\
         00802e04220a4a02ffffff7f321e03ffffffff00000000914a02ffffff7f320c03000000000100000\
         09f714569010004b524c068220240";
 
@@ -112,17 +113,8 @@
         while let Some(op) = decoder.next() {
             let op = op.expect("`op` should be ok");
             match op.code {
-<<<<<<< HEAD
-                PushInt128 | PushData1 | PushData2 => {
-                    assert_eq!(op.operand.first, 0);
-                }
-                _ => {
-                    assert!(op.operand.data.is_empty());
-                }
-=======
                 PushInt128 | PushData1 | PushData2 => assert_eq!(op.operand.first, 0),
                 _ => assert!(op.operand.data.is_empty()),
->>>>>>> 022fa2e3
             }
         }
     }
