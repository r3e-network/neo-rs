--- conflicted
+++ resolved
@@ -5,19 +5,11 @@
 use std::sync::atomic::{AtomicU32, Ordering::Relaxed};
 use std::time::Duration;
 
-<<<<<<< HEAD
-use trust_dns_resolver::Resolver;
-
-use crate::SeedState;
-use neo_base::time::{AtomicUnixTime, UnixTime};
-use neo_core::payload::Version;
-=======
 use neo_base::time::{AtomicUnixTime, UnixTime};
 use neo_core::payload::Version;
 use trust_dns_resolver::Resolver;
 
 use crate::SeedState;
->>>>>>> 4afd2de1
 
 #[derive(Debug, Copy, Clone)]
 #[repr(u32)]
@@ -32,9 +24,7 @@
 
 impl PeerStage {
     #[inline]
-    pub const fn as_u32(self) -> u32 {
-        self as u32
-    }
+    pub const fn as_u32(self) -> u32 { self as u32 }
 
     #[inline]
     pub fn belongs(self, stages: u32) -> bool { (self.as_u32() & stages) != 0 }
@@ -70,18 +60,12 @@
     }
 
     #[inline]
-    pub fn stages(&self) -> u32 {
-        self.stages.load(Relaxed)
-    }
+    pub fn stages(&self) -> u32 { self.stages.load(Relaxed) }
 
     #[inline]
     pub fn add_stages(&self, stages: u32) {
         let mut old = self.stages.load(Relaxed);
-        while self
-            .stages
-            .compare_exchange(old, old | stages, Relaxed, Relaxed)
-            .is_err()
-        {
+        while self.stages.compare_exchange(old, old | stages, Relaxed, Relaxed).is_err() {
             old = self.stages.load(Relaxed);
         }
     }
@@ -148,13 +132,7 @@
 
     #[inline]
     pub fn service_addr(&self) -> Option<SocketAddr> {
-<<<<<<< HEAD
-        self.version
-            .port()
-            .map(|x| SocketAddr::new(self.addr.ip(), x))
-=======
         self.version.port().map(|x| SocketAddr::new(self.addr.ip(), x))
->>>>>>> 4afd2de1
     }
 }
 
@@ -167,20 +145,11 @@
 impl Seed {
     #[inline]
     pub fn new(addr: SocketAddr) -> Self {
-        Self {
-            addr,
-            state: SeedState::Reachable,
-        } // initial SeedState is `Reachable`
-    }
-
-    #[inline]
-<<<<<<< HEAD
-    pub fn temporary(&self) -> bool {
-        matches!(self.state, SeedState::Temporary)
-    }
-=======
+        Self { addr, state: SeedState::Reachable } // initial SeedState is `Reachable`
+    }
+
+    #[inline]
     pub fn temporary(&self) -> bool { matches!(self.state, SeedState::Temporary) }
->>>>>>> 4afd2de1
 }
 
 pub struct DnsResolver {
@@ -197,9 +166,7 @@
             .iter()
             .map(|x| {
                 let d = x.rfind(":").expect(&format!("Seed {} is invalid", x));
-                let port = x[d + 1..]
-                    .parse()
-                    .expect(&format!("Port in seed {} is invalid", x));
+                let port = x[d + 1..].parse().expect(&format!("Port in seed {} is invalid", x));
                 (x[..d].to_string(), port)
             })
             .collect();
@@ -224,12 +191,8 @@
         self.seeds
             .iter()
             .filter_map(|(host, port)| {
-                self.resolve(host).map(|x| {
-                    (
-                        format!("{}:{}", host, port),
-                        Seed::new(SocketAddr::new(x, *port)),
-                    )
-                })
+                self.resolve(host)
+                    .map(|x| (format!("{}:{}", host, port), Seed::new(SocketAddr::new(x, *port))))
             })
             .collect()
     }
