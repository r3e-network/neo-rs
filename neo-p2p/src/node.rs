// Copyright @ 2023 - 2024, R3E Network
// All Rights Reserved

use std::net::SocketAddr;
use std::sync::Arc;

use crossbeam::atomic::AtomicCell;
use neo_base::time::{unix_millis_now, Tick};
use tokio::runtime::{self, Runtime};
use tokio::sync::mpsc;
use tokio_util::sync::CancellationToken;

use crate::*;
<<<<<<< HEAD
use neo_base::time::{unix_millis_now, Tick};
=======
>>>>>>> 4afd2de1

pub struct LocalNode {
    runtime: Option<Runtime>,
    // ledger: Arc<dyn Ledger>,
    net_rx: AtomicCell<Option<mpsc::Receiver<NetMessage>>>,
    driver: NetDriver,
    local: SocketAddr,
    config: P2pConfig,
}

impl LocalNode {
    pub fn new(/* ledger: Arc<dyn Ledger>,*/ config: P2pConfig) -> Self {
        let local: SocketAddr = config
            .listen
            .parse()
            .expect(&format!("SocketAddr::parse({}) is not ok", &config.listen));

        // let n = std::thread::available_parallelism().unwrap_or(8.into()).get();
        let runtime = runtime::Builder::new_multi_thread()
            .thread_name("p2p-worker")
            .enable_all()
            .build()
            .expect("`runtime::Builder` should be ok");

        let (net_tx, net_rx) = mpsc::channel(MESSAGE_CHAN_SIZE);
<<<<<<< HEAD
        let driver = NetDriver::new(
            runtime.handle().clone(),
            config.max_peers as usize,
            local,
            net_tx,
        );
=======
        let driver =
            NetDriver::new(runtime.handle().clone(), config.max_peers as usize, local, net_tx);
>>>>>>> 4afd2de1
        Self {
            runtime: Some(runtime),
            net_rx: AtomicCell::new(Some(net_rx)),
            driver,
            local,
            config,
        }
    }

    pub fn p2p_config(&self) -> &P2pConfig {
        &self.config
    }

    pub fn net_handles(&self) -> NetHandles {
        self.driver.net_handles()
    }

    pub fn seeds(&self) -> &[String] {
        &self.config.seeds
    }

    pub fn port(&self) -> u16 {
        self.local.port()
    }

    pub fn local_addr(&self) -> SocketAddr {
        self.local
    }

    // drop(NodeHandle) will close the listener
    pub fn run(&self, handle: MessageHandleV2) -> NodeHandle {
        let (connect_tx, connect_rx) = mpsc::channel(CONNECT_CHAN_SIZE);

        let tick = self.config.tick_interval;
        let node = NodeHandle::new(connect_tx, tick, self.seeds());

        let discovery = node.discovery();
        let to_recv = handle.clone();
        let Some(net_rx) = self.net_rx.take() else {
            panic!("`net_rx` has been token");
        };
        std::thread::spawn(move || {
            to_recv.on_received(net_rx, discovery);
        });

        let discovery = node.discovery();
        let tick = node.protocol_tick();
        std::thread::spawn(move || {
            handle.on_protocol_tick(tick, discovery);
        });

        self.driver.on_connecting(connect_rx);
        self.driver.on_accepting(node.cancelee());

        self.on_discovering(node.discovery());
        node
    }

    pub fn on_discovering(&self, discovery: Discovery) {
        let attempt_peers = self.config.attempt_peers;
        let per_block_millis = self.config.per_block_millis;

        let check_millis = per_block_millis;
        let factor = self.config.discovery_factor as u64;
        let broadcast = factor * per_block_millis;

        let Some(runtime) = self.runtime.as_ref() else {
            return;
        };
        let _discovering = runtime.spawn(async move {
            let mut broadcast_at = unix_millis_now();
            let mut ticker = tokio::time::interval(Duration::from_millis(check_millis));
            loop {
                let now = unix_millis_now();
                let stats = { discovery.lock().unwrap().discoveries() };
                if (now - broadcast_at) >= broadcast || stats.net_size < attempt_peers {
                    // TODO: broadcast the GetAddress message
                    broadcast_at = now;
                }

                let _ = ticker.tick().await;
            }
        });
    }
}

impl Drop for LocalNode {
    fn drop(&mut self) {
        if let Some(rt) = self.runtime.take() {
            rt.shutdown_timeout(Duration::from_secs(30));
        }
    }
}

#[allow(dead_code)]
pub struct NodeHandle {
    // connect_tx: mpsc::Sender<SocketAddr>,
    discovery: Discovery,
    cancel: CancellationToken,
    tick: Arc<Tick>,
}

impl NodeHandle {
    pub fn new(
        connect_tx: mpsc::Sender<SocketAddr>,
        protocol_tick: Duration,
        seeds: &[String],
    ) -> Self {
        let resolver = DnsResolver::new(seeds);
        Self {
            // connect_tx: connect_tx.clone(),
            discovery: DiscoveryV1::with_shared(connect_tx, resolver),
            cancel: CancellationToken::new(),
            tick: Arc::new(Tick::new(protocol_tick)),
        }
    }

    fn protocol_tick(&self) -> Arc<Tick> {
        self.tick.clone()
    }

    pub(crate) fn cancelee(&self) -> CancellationToken {
        self.cancel.clone()
    }

    pub(crate) fn discovery(&self) -> Discovery {
        self.discovery.clone()
    }
}

impl Drop for NodeHandle {
    fn drop(&mut self) {
        self.cancel.cancel();
        self.tick.stop();
    }
}

#[cfg(test)]
mod test {
<<<<<<< HEAD
    use super::*;
    use neo_core::payload::{P2pMessage, Ping};
    use std::{io::Write, net::TcpStream};
=======
    use std::{io::Write, net::TcpStream};

    use neo_core::payload::{P2pMessage, Ping};

    use super::*;
>>>>>>> 4afd2de1

    #[test]
    fn test_run_node() {
        let node = LocalNode::new(P2pConfig::default());
        let addr = node.local_addr();

        let message = MessageHandleV2::new(node.port(), node.config.clone(), node.net_handles());
        let handle = node.run(message);
        std::thread::sleep(Duration::from_secs(1));

        let mut stream = TcpStream::connect(addr).expect("`TcpStream::connect` should be ok");

<<<<<<< HEAD
        let ping = P2pMessage::Ping(Ping {
            last_block_index: 2,
            unix_seconds: 3,
            nonce: 4,
        });
        let buf = ping
            .to_message_encoded()
            .expect("`to_message_encoded` should be ok");

        stream
            .write_all(buf.as_ref())
            .expect("`write_all` should be ok");
=======
        let ping = P2pMessage::Ping(Ping { last_block_index: 2, unix_seconds: 3, nonce: 4 });
        let buf = ping.to_message_encoded().expect("`to_message_encoded` should be ok");

        stream.write_all(buf.as_ref()).expect("`write_all` should be ok");
>>>>>>> 4afd2de1
        std::thread::sleep(Duration::from_millis(200));

        drop(handle);
        std::thread::sleep(Duration::from_millis(500));
    }
}<|MERGE_RESOLUTION|>--- conflicted
+++ resolved
@@ -11,10 +11,6 @@
 use tokio_util::sync::CancellationToken;
 
 use crate::*;
-<<<<<<< HEAD
-use neo_base::time::{unix_millis_now, Tick};
-=======
->>>>>>> 4afd2de1
 
 pub struct LocalNode {
     runtime: Option<Runtime>,
@@ -40,17 +36,8 @@
             .expect("`runtime::Builder` should be ok");
 
         let (net_tx, net_rx) = mpsc::channel(MESSAGE_CHAN_SIZE);
-<<<<<<< HEAD
-        let driver = NetDriver::new(
-            runtime.handle().clone(),
-            config.max_peers as usize,
-            local,
-            net_tx,
-        );
-=======
         let driver =
             NetDriver::new(runtime.handle().clone(), config.max_peers as usize, local, net_tx);
->>>>>>> 4afd2de1
         Self {
             runtime: Some(runtime),
             net_rx: AtomicCell::new(Some(net_rx)),
@@ -60,25 +47,15 @@
         }
     }
 
-    pub fn p2p_config(&self) -> &P2pConfig {
-        &self.config
-    }
+    pub fn p2p_config(&self) -> &P2pConfig { &self.config }
 
-    pub fn net_handles(&self) -> NetHandles {
-        self.driver.net_handles()
-    }
+    pub fn net_handles(&self) -> NetHandles { self.driver.net_handles() }
 
-    pub fn seeds(&self) -> &[String] {
-        &self.config.seeds
-    }
+    pub fn seeds(&self) -> &[String] { &self.config.seeds }
 
-    pub fn port(&self) -> u16 {
-        self.local.port()
-    }
+    pub fn port(&self) -> u16 { self.local.port() }
 
-    pub fn local_addr(&self) -> SocketAddr {
-        self.local
-    }
+    pub fn local_addr(&self) -> SocketAddr { self.local }
 
     // drop(NodeHandle) will close the listener
     pub fn run(&self, handle: MessageHandleV2) -> NodeHandle {
@@ -168,17 +145,11 @@
         }
     }
 
-    fn protocol_tick(&self) -> Arc<Tick> {
-        self.tick.clone()
-    }
+    fn protocol_tick(&self) -> Arc<Tick> { self.tick.clone() }
 
-    pub(crate) fn cancelee(&self) -> CancellationToken {
-        self.cancel.clone()
-    }
+    pub(crate) fn cancelee(&self) -> CancellationToken { self.cancel.clone() }
 
-    pub(crate) fn discovery(&self) -> Discovery {
-        self.discovery.clone()
-    }
+    pub(crate) fn discovery(&self) -> Discovery { self.discovery.clone() }
 }
 
 impl Drop for NodeHandle {
@@ -190,17 +161,11 @@
 
 #[cfg(test)]
 mod test {
-<<<<<<< HEAD
-    use super::*;
-    use neo_core::payload::{P2pMessage, Ping};
-    use std::{io::Write, net::TcpStream};
-=======
     use std::{io::Write, net::TcpStream};
 
     use neo_core::payload::{P2pMessage, Ping};
 
     use super::*;
->>>>>>> 4afd2de1
 
     #[test]
     fn test_run_node() {
@@ -213,25 +178,10 @@
 
         let mut stream = TcpStream::connect(addr).expect("`TcpStream::connect` should be ok");
 
-<<<<<<< HEAD
-        let ping = P2pMessage::Ping(Ping {
-            last_block_index: 2,
-            unix_seconds: 3,
-            nonce: 4,
-        });
-        let buf = ping
-            .to_message_encoded()
-            .expect("`to_message_encoded` should be ok");
-
-        stream
-            .write_all(buf.as_ref())
-            .expect("`write_all` should be ok");
-=======
         let ping = P2pMessage::Ping(Ping { last_block_index: 2, unix_seconds: 3, nonce: 4 });
         let buf = ping.to_message_encoded().expect("`to_message_encoded` should be ok");
 
         stream.write_all(buf.as_ref()).expect("`write_all` should be ok");
->>>>>>> 4afd2de1
         std::thread::sleep(Duration::from_millis(200));
 
         drop(handle);
