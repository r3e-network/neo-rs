--- conflicted
+++ resolved
@@ -6,11 +6,8 @@
 use neo_base::encoding::bin::*;
 use neo_core::payload::{self, Lz4Compress, Lz4Decompress, P2pMessage};
 use neo_core::types::Bytes;
-<<<<<<< HEAD
-=======
 use tokio_util::bytes::{Buf, BufMut, BytesMut};
 use tokio_util::codec::{Decoder, Encoder};
->>>>>>> 4afd2de1
 
 const MAX_BODY_LEN: usize = 0x02000000; // 32MiB
 
@@ -101,25 +98,14 @@
             0x00..=0xfc => (3, prefix as u64),
             0xfd if d.len() >= 5 => (5, u16::from_le_bytes([d[3], d[4]]) as u64),
             0xfe if d.len() >= 7 => (7, u32::from_le_bytes([d[3], d[4], d[5], d[6]]) as u64),
-<<<<<<< HEAD
-            0xff if d.len() >= 11 => (
-                11,
-                u64::from_le_bytes([d[3], d[4], d[5], d[6], d[7], d[8], d[9], d[10]]),
-            ),
-=======
             0xff if d.len() >= 11 => {
                 (11, u64::from_le_bytes([d[3], d[4], d[5], d[6], d[7], d[8], d[9], d[10]]))
             }
->>>>>>> 4afd2de1
             _ => {
                 return Err(IoError::new(
                     InvalidData,
                     format!("decoder: invalid prefix 0x{:x}", prefix),
-<<<<<<< HEAD
-                ))
-=======
                 ));
->>>>>>> 4afd2de1
             }
         };
 
