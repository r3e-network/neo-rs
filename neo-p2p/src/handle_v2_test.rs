// Copyright @ 2023 - 2024, R3E Network
// All Rights Reserved

use std::io::Read;
use std::net::TcpStream;
use std::time::Duration;

use neo_base::encoding::bin::*;
use neo_core::payload::P2pMessage;
use tokio_util::bytes::BytesMut;
use tokio_util::codec::Decoder;

use crate::*;
<<<<<<< HEAD
use neo_base::encoding::bin::*;
use neo_core::payload::P2pMessage;
=======
>>>>>>> 4afd2de1

#[test]
fn test_message_handle() {
    let config = P2pConfig {
        seeds: vec![],
        listen: "127.0.0.1:10231".into(),
        ping_interval: Duration::from_secs(1),
        ping_timeout: Duration::from_secs(3),
        ..Default::default()
    };
    let service: SocketAddr = config.listen.parse().unwrap();

    let local = LocalNode::new(config);
    let handle =
        MessageHandleV2::new(local.port(), local.p2p_config().clone(), local.net_handles());

    let node = local.run(handle);
    std::thread::sleep(Duration::from_millis(200));

    let mut stream = TcpStream::connect(service).expect("`connect` should be ok");
    std::thread::sleep(Duration::from_millis(200));

    let discovery = node.discovery();
    let count = discovery.lock().unwrap().connected_peers().count();
    assert_eq!(count, 1);

    let mut buf = BytesMut::zeroed(1024);
    let n = stream.read(buf.as_mut()).expect("`read` should be ok");
    buf.truncate(n);

    let mut decoder = MessageDecoder;
    let message = decoder
        .decode(&mut buf)
        .expect("`decode` should be ok")
        .expect("message should be Some(Bytes)");

    let mut buf = RefBuffer::from(message.as_bytes());
    let message: P2pMessage = BinDecoder::decode_bin(&mut buf).expect("`decode_bin` should be ok");
    // println!("message {:?}", &message);

    let P2pMessage::Version(version) = message else {
        panic!("should be Version")
    };
    assert_eq!(version.version, 0);
    assert_eq!(version.network, Network::DevNet.as_magic());

    let mut buf = BytesMut::zeroed(1024);
    let n = stream.read(buf.as_mut()).expect("`read` should be ok");
    buf.truncate(n);

    let message = decoder
        .decode(&mut buf)
        .expect("`decode` should be ok")
        .expect("message should be Some(Bytes)");

    let mut buf = RefBuffer::from(message.as_bytes());
    let message: P2pMessage = BinDecoder::decode_bin(&mut buf).expect("`decode_bin` should be ok");

    let P2pMessage::Ping(ping) = message else {
        panic!("should be Ping")
    };
    assert_eq!(ping.nonce, version.nonce);

    drop(node);
    std::thread::sleep(Duration::from_millis(500));
}<|MERGE_RESOLUTION|>--- conflicted
+++ resolved
@@ -11,11 +11,6 @@
 use tokio_util::codec::Decoder;
 
 use crate::*;
-<<<<<<< HEAD
-use neo_base::encoding::bin::*;
-use neo_core::payload::P2pMessage;
-=======
->>>>>>> 4afd2de1
 
 #[test]
 fn test_message_handle() {
@@ -56,9 +51,7 @@
     let message: P2pMessage = BinDecoder::decode_bin(&mut buf).expect("`decode_bin` should be ok");
     // println!("message {:?}", &message);
 
-    let P2pMessage::Version(version) = message else {
-        panic!("should be Version")
-    };
+    let P2pMessage::Version(version) = message else { panic!("should be Version") };
     assert_eq!(version.version, 0);
     assert_eq!(version.network, Network::DevNet.as_magic());
 
@@ -74,9 +67,7 @@
     let mut buf = RefBuffer::from(message.as_bytes());
     let message: P2pMessage = BinDecoder::decode_bin(&mut buf).expect("`decode_bin` should be ok");
 
-    let P2pMessage::Ping(ping) = message else {
-        panic!("should be Ping")
-    };
+    let P2pMessage::Ping(ping) = message else { panic!("should be Ping") };
     assert_eq!(ping.nonce, version.nonce);
 
     drop(node);
