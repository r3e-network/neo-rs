--- conflicted
+++ resolved
@@ -37,11 +37,8 @@
 
     #[error("Unknown error: {0}")]
     Unknown(String),
-<<<<<<< HEAD
-    
+
     #[error("Type error")]
-=======
->>>>>>> f3612363
     TypeError,
 }
 
