// Copyright @ 2023 - 2024, R3E Network
// All Rights Reserved

use alloc::vec::Vec;
use getset::{Getters, Setters};
use serde::{Deserialize, Serialize};
use neo_base::encoding::bin::*;
use neo_base::encoding::{decode_hex_u64, encode_hex_u64};
use neo_type::{Script, ToBftHash, H160, H256};
use crate::network::payloads::Header;
use crate::tx::{StatedTx, Tx, Witness, Witnesses};
use crate::PublicKey;


<<<<<<< HEAD
// #[derive(Debug, Clone, Setters, Getters, Serialize, Deserialize, BinEncode, InnerBinDecode)]
// pub struct Header {
//     /// the hash of this block header
//     #[bin(ignore)]
//     pub hash: Option<H256>,
//
//     /// the version of this block header
//     pub version: u32,
//
//     /// the hash of the previous block.
//     #[serde(rename = "previousblockhash")]
//     pub prev_hash: H256,
//
//     /// the root hash of a transaction list.
//     #[serde(rename = "merkleroot")]
//     pub merkle_root: H256,
//
//     /// unix timestamp in milliseconds, i.e. timestamp
//     #[serde(rename = "time")]
//     pub unix_milli: u64,
//
//     /// a random number
//     #[serde(serialize_with = "encode_hex_u64", deserialize_with = "decode_hex_u64")]
//     pub nonce: u64,
//
//     /// index/height of the block
//     pub index: u32,
//
//     /// the index of the primary consensus node for this block.
//     pub primary: u8,
//
//     /// contract address of the next miner
//     #[serde(rename = "nextconsensus")]
//     pub next_consensus: H160,
//
//     /// Script used to validate the block. Only one is supported at now.
//     pub witnesses: Witnesses,
//     // #[serde(skip)]
//     // pub state_root_enabled: bool,
//
//     // /// the state root of the previous block.
//     // #[serde(default, rename = "previousstateroot", skip_serializing_if = "H256::is_zero")]
//     // pub prev_state_root: H256,
// }
//
// impl Header {
//     #[inline]
//     pub fn hash(&self) -> H256 { self.hash.unwrap_or_else(|| self.hash_fields_sha256().into()) }
//
//     pub fn calc_hash(&mut self) { self.hash = Some(self.hash_fields_sha256().into()); }
// }

// impl EncodeHashFields for Header {
//     fn encode_hash_fields(&self, w: &mut impl BinWriter) {
//         self.version.encode_bin(w); // 4
//         self.prev_hash.encode_bin(w); // 32
//         self.merkle_root.encode_bin(w); // 32
//         self.unix_milli.encode_bin(w); // 8
//         self.nonce.encode_bin(w); // 8
//         self.index.encode_bin(w); // 4
//         self.primary.encode_bin(w); // 1
//         self.next_consensus.encode_bin(w); // 20
//         // if self.state_root_enabled {
//         //     self.prev_state_root.encode_bin(w);
//         // }
//     }
// }

// impl BinDecoder for Header {
//     fn decode_bin(r: &mut impl BinReader) -> Result<Self, BinDecodeError> {
//         let mut head = Self::decode_bin_inner(r)?;
//         head.calc_hash();
//         Ok(head)
//     }
// }
=======
    /// Script used to validate the block. Only one is supported at now.
    pub witnesses: Witnesses,
    // #[serde(skip)]
    // pub state_root_enabled: bool,

    // /// the state root of the previous block.
    // #[serde(default, rename = "previousstateroot", skip_serializing_if = "H256::is_zero")]
    // pub prev_state_root: H256,
}

impl Header {
    #[inline]
    pub fn hash(&self) -> H256 {
        self.hash.unwrap_or_else(|| self.hash_fields_sha256().into())
    }

    pub fn calc_hash(&mut self) {
        self.hash = Some(self.hash_fields_sha256().into());
    }
}

impl EncodeHashFields for Header {
    fn encode_hash_fields(&self, w: &mut impl BinWriter) {
        self.version.encode_bin(w); // 4
        self.prev_hash.encode_bin(w); // 32
        self.merkle_root.encode_bin(w); // 32
        self.unix_milli.encode_bin(w); // 8
        self.nonce.encode_bin(w); // 8
        self.index.encode_bin(w); // 4
        self.primary.encode_bin(w); // 1
        self.next_consensus.encode_bin(w); // 20

        // if self.state_root_enabled {
        //     self.prev_state_root.encode_bin(w);
        // }
    }
}

impl BinDecoder for Header {
    fn decode_bin(r: &mut impl BinReader) -> Result<Self, BinDecodeError> {
        let mut head = Self::decode_bin_inner(r)?;
        head.calc_hash();
        Ok(head)
    }
}
>>>>>>> 022fa2e3

#[derive(Debug, Clone, Serialize, Deserialize, BinEncode, BinDecode)]
pub struct Block {
    header: Header,

    #[serde(rename = "tx")]
    txs: Vec<Tx>,
}

impl Block {
    pub fn new(header: Header, txs: Vec<Tx>) -> Self {
        Self { header, txs }
    }

    pub fn hash(&self) -> H256 {
        self.header.hash()
    }

    pub fn header(&self) -> &Header {
        &self.header
    }

    pub fn txs(&self) -> &[Tx] {
        self.txs.as_slice()
    }

    pub fn block_index(&self) -> u32 {
        self.header.index
    }

    pub fn new_genesis_block(validators: &[PublicKey]) -> Self {
        let next_consensus = validators.to_bft_hash().expect("`to_bft_hash` should be ok");

        // 0x11 is op-code PUSH1
        let witness = Witness::new(Script::default(), Script::from(&b"\x11"[..]));
        let mut header = Header {
            hash: None,
            version: 0,
            prev_hash: Default::default(),
            merkle_root: Default::default(),
            unix_milli: 0,
            nonce: 2083236893, // nonce from the Bitcoin genesis block.
            index: 0,
            primary: 0,
            next_consensus: next_consensus.into(),
            witnesses: witness.into(),
        };
        header.calc_hash();

        Self::new(header, Vec::new())
    }

    pub fn to_trimmed_block(&self) -> TrimmedBlock {
        TrimmedBlock {
            header: self.header.clone(),
            hashes: self.txs.iter().map(|tx| tx.hash()).collect(),
        }
    }
}

impl EncodeHashFields for Block {
    fn encode_hash_fields(&self, w: &mut impl BinWriter) {
        self.header.encode_hash_fields(w);
    }
}

#[derive(Debug, Clone, Serialize, Deserialize, BinEncode, BinDecode)]
pub struct TrimmedBlock {
    pub header: Header,

    /// The hashes of the txs in this block.
    pub hashes: Vec<H256>,
}

impl TrimmedBlock {
    pub fn hash(&self) -> H256 {
        self.header.hash()
    }

    pub fn header(&self) -> &Header {
        &self.header
    }

    pub fn block_index(&self) -> u32 {
        self.header.index
    }
}

#[derive(Debug, Clone)]
pub struct StatedBlock {
    pub header: Header,
    pub txs: Vec<StatedTx>,
}

impl StatedBlock {
    pub fn hash(&self) -> H256 {
        self.header.hash()
    }

    pub fn txs(&self) -> &[StatedTx] {
        &self.txs
    }

    pub fn block_index(&self) -> u32 {
        self.header.index
    }

    pub fn to_trimmed_block(&self) -> TrimmedBlock {
        TrimmedBlock {
            header: self.header.clone(),
            hashes: self.txs.iter().map(|tx| tx.hash()).collect(),
        }
    }
}

/// Block hash and it's height, i.e. `HashIndexState`
#[derive(Debug, Copy, Clone, BinEncode, BinDecode)]
pub struct IndexHash {
    pub index: u32,
    pub hash: H256,
}

pub trait HashToIndex {
    fn hash_to_index(&self, hash: &H256) -> Option<u32>;
}

pub trait IndexToHash {
    fn index_to_hash(&self, height: u32) -> Option<H256>;
}

#[cfg(test)]
mod test {
    use neo_crypto::{rand::OsRand, secp256r1::GenKeypair};

    use super::*;
    use crate::tx::Witness;

    #[test]
    fn test_header_encoding() {
        let mut head = Header {
            hash: Default::default(),
            version: 1,
            prev_hash: Default::default(),
            merkle_root: Default::default(),
            unix_milli: 0x99887766,
            nonce: 0x01020304,
            index: 2,
            primary: 1,
            next_consensus: Default::default(),
            witnesses: Witness::new(Script::default(), Script::default()).into(),
        };

        head.calc_hash();
        let encoded = serde_json::to_string(&head).expect("json encode should be ok");
        let got: Header = serde_json::from_str(&encoded).expect("json decode should be ok");
        assert_eq!(head.hash, got.hash);
        assert_eq!(head.version, got.version);
        assert_eq!(head.unix_milli, got.unix_milli);
        assert_eq!(head.nonce, got.nonce);
        assert_eq!(head.index, got.index);
        assert_eq!(head.primary, got.primary);
        // assert!(head.prev_state_root.is_zero());
    }

    #[test]
    fn test_genesis_block() {
        let (_, pk1) = OsRand::gen_keypair(&mut OsRand).expect("gen_keypair should be ok");
        let genesis = Block::new_genesis_block(core::array::from_ref(&pk1));
        assert_eq!(genesis.header.index, 0);
    }
}<|MERGE_RESOLUTION|>--- conflicted
+++ resolved
@@ -2,93 +2,51 @@
 // All Rights Reserved
 
 use alloc::vec::Vec;
-use getset::{Getters, Setters};
+
 use serde::{Deserialize, Serialize};
+
 use neo_base::encoding::bin::*;
 use neo_base::encoding::{decode_hex_u64, encode_hex_u64};
-use neo_type::{Script, ToBftHash, H160, H256};
-use crate::network::payloads::Header;
+
 use crate::tx::{StatedTx, Tx, Witness, Witnesses};
+use crate::types::{Script, ToBftHash, H160, H256};
 use crate::PublicKey;
 
-
-<<<<<<< HEAD
-// #[derive(Debug, Clone, Setters, Getters, Serialize, Deserialize, BinEncode, InnerBinDecode)]
-// pub struct Header {
-//     /// the hash of this block header
-//     #[bin(ignore)]
-//     pub hash: Option<H256>,
-//
-//     /// the version of this block header
-//     pub version: u32,
-//
-//     /// the hash of the previous block.
-//     #[serde(rename = "previousblockhash")]
-//     pub prev_hash: H256,
-//
-//     /// the root hash of a transaction list.
-//     #[serde(rename = "merkleroot")]
-//     pub merkle_root: H256,
-//
-//     /// unix timestamp in milliseconds, i.e. timestamp
-//     #[serde(rename = "time")]
-//     pub unix_milli: u64,
-//
-//     /// a random number
-//     #[serde(serialize_with = "encode_hex_u64", deserialize_with = "decode_hex_u64")]
-//     pub nonce: u64,
-//
-//     /// index/height of the block
-//     pub index: u32,
-//
-//     /// the index of the primary consensus node for this block.
-//     pub primary: u8,
-//
-//     /// contract address of the next miner
-//     #[serde(rename = "nextconsensus")]
-//     pub next_consensus: H160,
-//
-//     /// Script used to validate the block. Only one is supported at now.
-//     pub witnesses: Witnesses,
-//     // #[serde(skip)]
-//     // pub state_root_enabled: bool,
-//
-//     // /// the state root of the previous block.
-//     // #[serde(default, rename = "previousstateroot", skip_serializing_if = "H256::is_zero")]
-//     // pub prev_state_root: H256,
-// }
-//
-// impl Header {
-//     #[inline]
-//     pub fn hash(&self) -> H256 { self.hash.unwrap_or_else(|| self.hash_fields_sha256().into()) }
-//
-//     pub fn calc_hash(&mut self) { self.hash = Some(self.hash_fields_sha256().into()); }
-// }
-
-// impl EncodeHashFields for Header {
-//     fn encode_hash_fields(&self, w: &mut impl BinWriter) {
-//         self.version.encode_bin(w); // 4
-//         self.prev_hash.encode_bin(w); // 32
-//         self.merkle_root.encode_bin(w); // 32
-//         self.unix_milli.encode_bin(w); // 8
-//         self.nonce.encode_bin(w); // 8
-//         self.index.encode_bin(w); // 4
-//         self.primary.encode_bin(w); // 1
-//         self.next_consensus.encode_bin(w); // 20
-//         // if self.state_root_enabled {
-//         //     self.prev_state_root.encode_bin(w);
-//         // }
-//     }
-// }
-
-// impl BinDecoder for Header {
-//     fn decode_bin(r: &mut impl BinReader) -> Result<Self, BinDecodeError> {
-//         let mut head = Self::decode_bin_inner(r)?;
-//         head.calc_hash();
-//         Ok(head)
-//     }
-// }
-=======
+#[derive(Debug, Clone, Serialize, Deserialize, BinEncode, InnerBinDecode)]
+pub struct Header {
+    /// the hash of this block header
+    #[bin(ignore)]
+    pub hash: Option<H256>,
+
+    /// the version of this block header
+    pub version: u32,
+
+    /// the hash of the previous block.
+    #[serde(rename = "previousblockhash")]
+    pub prev_hash: H256,
+
+    /// the root hash of a transaction list.
+    #[serde(rename = "merkleroot")]
+    pub merkle_root: H256,
+
+    /// unix timestamp in milliseconds, i.e. timestamp
+    #[serde(rename = "time")]
+    pub unix_milli: u64,
+
+    /// a random number
+    #[serde(serialize_with = "encode_hex_u64", deserialize_with = "decode_hex_u64")]
+    pub nonce: u64,
+
+    /// index/height of the block
+    pub index: u32,
+
+    /// the index of the primary consensus node for this block.
+    pub primary: u8,
+
+    /// contract address of the next miner
+    #[serde(rename = "nextconsensus")]
+    pub next_consensus: H160,
+
     /// Script used to validate the block. Only one is supported at now.
     pub witnesses: Witnesses,
     // #[serde(skip)]
@@ -134,7 +92,6 @@
         Ok(head)
     }
 }
->>>>>>> 022fa2e3
 
 #[derive(Debug, Clone, Serialize, Deserialize, BinEncode, BinDecode)]
 pub struct Block {
