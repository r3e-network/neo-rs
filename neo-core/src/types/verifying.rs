// Copyright @ 2023 - 2024, R3E Network
// All Rights Reserved

use bytes::BytesMut;
use neo_base::encoding::bin::HashFieldsSha256;
use neo_crypto::ecdsa::{
    DigestVerify, Secp256r1Sign, Sign as EcdsaSign, SignError, ECC256_SIGN_SIZE,
};

use crate::types::{FixedBytes, Script, Varbytes, SIGN_DATA_SIZE};
use crate::{PrivateKey, PublicKey};
<<<<<<< HEAD
use crate::types::FixedBytes;
=======
>>>>>>> 4afd2de1

pub type Sign = FixedBytes<ECC256_SIGN_SIZE>;

impl Sign {
    pub fn to_invocation_script(&self) -> Script {
        let mut buf = BytesMut::with_capacity(4 + ECC256_SIGN_SIZE);
        buf.put_varbytes(self.as_bytes());
        buf.into()
    }

    pub fn as_secp256r1_sign(&self) -> Secp256r1Sign { Secp256r1Sign::from(self.0.clone()) }
}

impl Into<Secp256r1Sign> for Sign {
    fn into(self) -> Secp256r1Sign { Secp256r1Sign::from(self.0) }
}

impl From<Secp256r1Sign> for Sign {
    fn from(sign: Secp256r1Sign) -> Self { Self(sign.into()) }
}

pub struct SignData([u8; SIGN_DATA_SIZE]);

impl SignData {
    pub fn network(&self) -> u32 {
        u32::from_le_bytes([self.0[0], self.0[1], self.0[2], self.0[3]])
    }

    pub fn as_bytes(&self) -> &[u8] { &self.0 }
}

impl AsRef<[u8]> for SignData {
    fn as_ref(&self) -> &[u8] { &self.0 }
}

impl AsRef<[u8; SIGN_DATA_SIZE]> for SignData {
    fn as_ref(&self) -> &[u8; SIGN_DATA_SIZE] { &self.0 }
}

pub trait ToSignData {
    fn to_sign_data(&self, network: u32) -> SignData;
}

impl<T: HashFieldsSha256> ToSignData for T {
    fn to_sign_data(&self, network: u32) -> SignData {
        let mut data = SignData([0u8; SIGN_DATA_SIZE]);
        let hash = self.hash_fields_sha256();

        data.0[..4].copy_from_slice(&network.to_le_bytes());
        data.0[4..].copy_from_slice(&hash);
        data
    }
}

pub trait ToSign {
    fn to_sign(&self, network: u32, key: &PrivateKey) -> Result<Sign, SignError>;
}

impl<T: ToSignData> ToSign for T {
    fn to_sign(&self, network: u32, key: &PrivateKey) -> Result<Sign, SignError> {
        let data = self.to_sign_data(network);
        key.sign(data.as_bytes()).map(|sign| Sign::from(sign))
    }
}

pub trait SignVerify {
    type Sign: ?Sized;

    fn verify_sign(&self, key: &PublicKey, sign: &Self::Sign, network: u32) -> bool;
}

impl<T: HashFieldsSha256> SignVerify for T {
    type Sign = [u8];

    fn verify_sign(&self, key: &PublicKey, sign: &Self::Sign, network: u32) -> bool {
        let sign_data = self.to_sign_data(network);
        key.verify_digest(&sign_data, sign).is_ok()
    }
}

pub trait MultiSignVerify {
    type Sign: ?Sized;

    fn verify_multi_sign(&self, keys: &[PublicKey], signs: &[&Self::Sign], network: u32) -> bool;
}

impl<T: HashFieldsSha256> MultiSignVerify for T {
    type Sign = [u8];

    fn verify_multi_sign(&self, keys: &[PublicKey], signs: &[&Self::Sign], network: u32) -> bool {
        if keys.is_empty() || signs.is_empty() || signs.len() > keys.len() {
            return false;
        }

        let mut s = 0usize;
        let sign_data = self.to_sign_data(network);
        for (k, key) in keys.iter().enumerate() {
            if keys.len() - k < signs.len() - s {
                return false;
            }

            if s < signs.len() && key.verify_digest(&sign_data, signs[s]).is_ok() {
                s += 1;
            }
        }

        true
    }
}

#[cfg(test)]
mod test {
    use neo_base::hash::{Sha256, SHA256_HASH_SIZE};

    use super::*;

    struct MockHashFields;

    impl HashFieldsSha256 for MockHashFields {
        fn hash_fields_sha256(&self) -> [u8; SHA256_HASH_SIZE] { "hello".sha256() }
    }

    #[test]
    fn test_sign_data() {
        let fields = MockHashFields;
        let sign = fields.to_sign_data(0x11223344);
        assert_eq!(sign.network(), 0x11223344);
        assert_eq!(&sign.as_bytes()[4..], "hello".sha256().as_slice());
    }
}<|MERGE_RESOLUTION|>--- conflicted
+++ resolved
@@ -9,10 +9,6 @@
 
 use crate::types::{FixedBytes, Script, Varbytes, SIGN_DATA_SIZE};
 use crate::{PrivateKey, PublicKey};
-<<<<<<< HEAD
-use crate::types::FixedBytes;
-=======
->>>>>>> 4afd2de1
 
 pub type Sign = FixedBytes<ECC256_SIGN_SIZE>;
 
