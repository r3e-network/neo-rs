--- conflicted
+++ resolved
@@ -6,11 +6,6 @@
 use neo_base::encoding::{base58::*, bin::*};
 use neo_base::errors;
 use neo_base::hash::{Ripemd160, Sha256};
-<<<<<<< HEAD
-use crate::PublicKey;
-use crate::types::h160::H160_SIZE;
-use crate::types::h256::H256_SIZE;
-=======
 use serde::{Deserialize, Serialize};
 pub use {
     bytes::*, check_sign::*, dbft::*, genesis::*, h160::*, h256::*, script::*, settings::*,
@@ -18,7 +13,6 @@
 };
 
 use crate::PublicKey;
->>>>>>> 4afd2de1
 
 pub mod bytes;
 pub mod check_sign;
@@ -55,14 +49,14 @@
     fn as_ref(&self) -> &[u8] { &self.0 }
 }
 
-impl From<UInt160> for ScriptHash {
-    #[inline]
-    fn from(value: UInt160) -> Self { Self(value.into()) }
-}
-
-impl Into<UInt160> for ScriptHash {
-    #[inline]
-    fn into(self) -> UInt160 { UInt160::from(self.0) }
+impl From<H160> for ScriptHash {
+    #[inline]
+    fn from(value: H160) -> Self { Self(value.into()) }
+}
+
+impl Into<H160> for ScriptHash {
+    #[inline]
+    fn into(self) -> H160 { H160::from(self.0) }
 }
 
 pub trait ToScriptHash {
