--- conflicted
+++ resolved
@@ -15,36 +15,36 @@
 
 /// little endian
 #[derive(Debug, Copy, Clone, Hash, Eq, PartialEq)]
-pub struct UInt160([u8; H160_SIZE]);
+pub struct H160([u8; H160_SIZE]);
 
-impl UInt160 {
+impl H160 {
     pub fn is_zero(&self) -> bool { self.0 == [0u8; H160_SIZE] }
 
     pub fn as_le_bytes(&self) -> &[u8] { &self.0 }
 }
 
-impl AsRef<[u8; H160_SIZE]> for UInt160 {
+impl AsRef<[u8; H160_SIZE]> for H160 {
     #[inline]
     fn as_ref(&self) -> &[u8; H160_SIZE] { &self.0 }
 }
 
-impl AsRef<[u8]> for UInt160 {
+impl AsRef<[u8]> for H160 {
     #[inline]
     fn as_ref(&self) -> &[u8] { &self.0 }
 }
 
-impl From<[u8; H160_SIZE]> for UInt160 {
+impl From<[u8; H160_SIZE]> for H160 {
     /// NOTE: value is little endian
     #[inline]
     fn from(value: [u8; H160_SIZE]) -> Self { Self(value) }
 }
 
-impl Into<[u8; H160_SIZE]> for UInt160 {
+impl Into<[u8; H160_SIZE]> for H160 {
     #[inline]
     fn into(self) -> [u8; H160_SIZE] { self.0 }
 }
 
-impl Display for UInt160 {
+impl Display for H160 {
     #[inline]
     fn fmt(&self, f: &mut Formatter<'_>) -> core::fmt::Result {
         f.write_str("0x")?;
@@ -52,15 +52,15 @@
     }
 }
 
-impl BinEncoder for UInt160 {
+impl BinEncoder for H160 {
     fn encode_bin(&self, w: &mut impl BinWriter) { w.write(&self.0); }
 
     fn bin_size(&self) -> usize { H160_SIZE }
 }
 
-impl BinDecoder for UInt160 {
+impl BinDecoder for H160 {
     fn decode_bin(r: &mut impl BinReader) -> Result<Self, BinDecodeError> {
-        let mut h = UInt160([0u8; H160_SIZE]);
+        let mut h = H160([0u8; H160_SIZE]);
         r.read_full(h.0.as_mut_slice())?;
 
         Ok(h)
@@ -69,14 +69,14 @@
 
 #[derive(Debug, Clone, Copy, errors::Error)]
 pub enum ToH160Error {
-    #[error("to-h160: hex-encode UInt160's length must be 40(without '0x')")]
+    #[error("to-h160: hex-encode H160's length must be 40(without '0x')")]
     InvalidLength,
 
     #[error("to-h160: invalid character '{0}'")]
     InvalidChar(char),
 }
 
-impl TryFrom<&str> for UInt160 {
+impl TryFrom<&str> for H160 {
     type Error = ToH160Error;
 
     /// value must be big-endian
@@ -97,22 +97,22 @@
     }
 }
 
-impl Serialize for UInt160 {
+impl Serialize for H160 {
     #[inline]
     fn serialize<S: Serializer>(&self, serializer: S) -> Result<S::Ok, S::Error> {
         serializer.serialize_str(&self.to_string())
     }
 }
 
-impl<'de> Deserialize<'de> for UInt160 {
+impl<'de> Deserialize<'de> for H160 {
     #[inline]
     fn deserialize<D: Deserializer<'de>>(deserializer: D) -> Result<Self, D::Error> {
         let value = String::deserialize(deserializer)?;
-        UInt160::try_from(value.as_str()).map_err(D::Error::custom)
+        H160::try_from(value.as_str()).map_err(D::Error::custom)
     }
 }
 
-impl Default for UInt160 {
+impl Default for H160 {
     #[inline]
     fn default() -> Self { Self([0u8; H160_SIZE]) }
 }
@@ -124,23 +124,13 @@
     #[test]
     fn test_h160() {
         let h = "\"0263c1de100292813b5e075e585acc1bae963b2d\"";
-<<<<<<< HEAD
-        let h1 = UInt160::try_from(h)
-            .expect("hex decode should be ok");
-=======
         let h1 = H160::try_from(h).expect("hex decode should be ok");
->>>>>>> 4afd2de1
 
         let x = serde_json::to_string(&h1).expect("json encode should be ok");
         assert_eq!(&h[1..], &x[3..]);
         assert_eq!(&h1.to_string(), "0x0263c1de100292813b5e075e585acc1bae963b2d");
 
-<<<<<<< HEAD
-        let h2: UInt160 = serde_json::from_str(h)
-            .expect("json decode should be ok");
-=======
         let h2: H160 = serde_json::from_str(h).expect("json decode should be ok");
->>>>>>> 4afd2de1
         assert_eq!(h2, h1);
     }
 }