// Copyright @ 2023 - 2024, R3E Network
// All Rights Reserved

use alloc::string::{String, ToString};
use core::fmt::{Display, Formatter};

use neo_base::encoding::bin::*;
use neo_base::encoding::hex::{StartsWith0x, ToRevHex};
use neo_base::errors;
use serde::{de::Error, Deserialize, Deserializer, Serialize, Serializer};

pub const H256_SIZE: usize = 32;

/// little endian
#[derive(Debug, Copy, Clone, Hash, Eq, PartialEq)]
pub struct UInt256([u8; H256_SIZE]);

impl UInt256 {
    pub fn is_zero(&self) -> bool { self.0 == [0u8; H256_SIZE] }

    pub fn as_le_bytes(&self) -> &[u8] { &self.0 }
}

impl AsRef<[u8; H256_SIZE]> for UInt256 {
    #[inline]
    fn as_ref(&self) -> &[u8; H256_SIZE] { &self.0 }
}

impl AsRef<[u8]> for UInt256 {
    #[inline]
    fn as_ref(&self) -> &[u8] { &self.0 }
}

<<<<<<< HEAD

impl From<[u8; H256_SIZE]> for UInt256 {
=======
impl From<[u8; H256_SIZE]> for H256 {
>>>>>>> 4afd2de1
    /// NOTE: value is little endian.
    ///  if UInt256 is from sha256-hash, and the `to_string` will output a reversed hex-string from sha256-hash.
    fn from(value: [u8; H256_SIZE]) -> Self { Self(value) }
}

impl Display for UInt256 {
    #[inline]
    fn fmt(&self, f: &mut Formatter<'_>) -> core::fmt::Result {
        f.write_str("0x")?;
        f.write_str(&self.0.to_rev_hex())
    }
}

<<<<<<< HEAD
impl BinEncoder for UInt256 {
    fn encode_bin(&self, w: &mut impl BinWriter) {
        w.write(&self.0);
    }
=======
impl BinEncoder for H256 {
    fn encode_bin(&self, w: &mut impl BinWriter) { w.write(&self.0); }
>>>>>>> 4afd2de1

    fn bin_size(&self) -> usize { H256_SIZE }
}

impl BinDecoder for UInt256 {
    fn decode_bin(r: &mut impl BinReader) -> Result<Self, BinDecodeError> {
        let mut h = UInt256([0u8; H256_SIZE]);
        r.read_full(h.0.as_mut_slice())?;

        Ok(h)
    }
}

#[derive(Debug, Clone, Copy, errors::Error)]
pub enum ToH256Error {
    #[error("to-h256: hex-encode UInt160's length must be 64(without '0x')")]
    InvalidLength,

    #[error("to-h256: invalid character '{0}'")]
    InvalidChar(char),
}

impl TryFrom<&str> for UInt256 {
    type Error = ToH256Error;

    /// value must be big-endian
    fn try_from(value: &str) -> Result<Self, Self::Error> {
        use hex::FromHexError as HexError;

        let value = value.trim_matches('"');
        let value = if value.starts_with_0x() { &value[2..] } else { value };

        let mut buf = [0u8; H256_SIZE];
        let _ = hex::decode_to_slice(value, &mut buf).map_err(|e| match e {
            HexError::OddLength | HexError::InvalidStringLength => Self::Error::InvalidLength,
            HexError::InvalidHexCharacter { c: ch, index: _ } => Self::Error::InvalidChar(ch),
        })?;

        buf.reverse();
        Ok(Self(buf))
    }
}

<<<<<<< HEAD

impl Serialize for UInt256 {
=======
impl Serialize for H256 {
>>>>>>> 4afd2de1
    #[inline]
    fn serialize<S: Serializer>(&self, serializer: S) -> Result<S::Ok, S::Error> {
        serializer.serialize_str(&self.to_string())
    }
}

impl<'de> Deserialize<'de> for UInt256 {
    #[inline]
    fn deserialize<D: Deserializer<'de>>(deserializer: D) -> Result<Self, D::Error> {
        let value = String::deserialize(deserializer)?;
        UInt256::try_from(value.as_str()).map_err(D::Error::custom)
    }
}

impl Default for UInt256 {
    #[inline]
    fn default() -> Self { Self([0u8; H256_SIZE]) }
}

#[cfg(test)]
mod test {
    use super::*;

    #[test]
    fn test_h256() {
        let h = "\"f037308fa0ab18155bccfc08485468c112409ea5064595699e98c545f245f32d\"";
<<<<<<< HEAD
        let h1 = UInt256::try_from(h)
            .expect("hex decode should be ok");
=======
        let h1 = H256::try_from(h).expect("hex decode should be ok");
>>>>>>> 4afd2de1

        let x = serde_json::to_string(&h1).expect("json encode should be ok");
        assert_eq!(&h[1..], &x[3..]);
        assert_eq!(
            &h1.to_string(),
            "0xf037308fa0ab18155bccfc08485468c112409ea5064595699e98c545f245f32d"
        );

<<<<<<< HEAD
        let h2: UInt256 = serde_json::from_str(h)
            .expect("json decode should be ok");
        assert_eq!(h2, h1);

        let x = "0x1230000000000000000000000000000000000000000000000000000000000000";
        let h: UInt256 = x.try_into()
            .expect("try_into should be ok");
=======
        let h2: H256 = serde_json::from_str(h).expect("json decode should be ok");
        assert_eq!(h2, h1);

        let x = "0x1230000000000000000000000000000000000000000000000000000000000000";
        let h: H256 = x.try_into().expect("try_into should be ok");
>>>>>>> 4afd2de1
        assert_eq!(x, &h.to_string());
    }
}<|MERGE_RESOLUTION|>--- conflicted
+++ resolved
@@ -13,36 +13,31 @@
 
 /// little endian
 #[derive(Debug, Copy, Clone, Hash, Eq, PartialEq)]
-pub struct UInt256([u8; H256_SIZE]);
+pub struct H256([u8; H256_SIZE]);
 
-impl UInt256 {
+impl H256 {
     pub fn is_zero(&self) -> bool { self.0 == [0u8; H256_SIZE] }
 
     pub fn as_le_bytes(&self) -> &[u8] { &self.0 }
 }
 
-impl AsRef<[u8; H256_SIZE]> for UInt256 {
+impl AsRef<[u8; H256_SIZE]> for H256 {
     #[inline]
     fn as_ref(&self) -> &[u8; H256_SIZE] { &self.0 }
 }
 
-impl AsRef<[u8]> for UInt256 {
+impl AsRef<[u8]> for H256 {
     #[inline]
     fn as_ref(&self) -> &[u8] { &self.0 }
 }
 
-<<<<<<< HEAD
-
-impl From<[u8; H256_SIZE]> for UInt256 {
-=======
 impl From<[u8; H256_SIZE]> for H256 {
->>>>>>> 4afd2de1
     /// NOTE: value is little endian.
-    ///  if UInt256 is from sha256-hash, and the `to_string` will output a reversed hex-string from sha256-hash.
+    ///  if H256 is from sha256-hash, and the `to_string` will output a reversed hex-string from sha256-hash.
     fn from(value: [u8; H256_SIZE]) -> Self { Self(value) }
 }
 
-impl Display for UInt256 {
+impl Display for H256 {
     #[inline]
     fn fmt(&self, f: &mut Formatter<'_>) -> core::fmt::Result {
         f.write_str("0x")?;
@@ -50,22 +45,15 @@
     }
 }
 
-<<<<<<< HEAD
-impl BinEncoder for UInt256 {
-    fn encode_bin(&self, w: &mut impl BinWriter) {
-        w.write(&self.0);
-    }
-=======
 impl BinEncoder for H256 {
     fn encode_bin(&self, w: &mut impl BinWriter) { w.write(&self.0); }
->>>>>>> 4afd2de1
 
     fn bin_size(&self) -> usize { H256_SIZE }
 }
 
-impl BinDecoder for UInt256 {
+impl BinDecoder for H256 {
     fn decode_bin(r: &mut impl BinReader) -> Result<Self, BinDecodeError> {
-        let mut h = UInt256([0u8; H256_SIZE]);
+        let mut h = H256([0u8; H256_SIZE]);
         r.read_full(h.0.as_mut_slice())?;
 
         Ok(h)
@@ -74,14 +62,14 @@
 
 #[derive(Debug, Clone, Copy, errors::Error)]
 pub enum ToH256Error {
-    #[error("to-h256: hex-encode UInt160's length must be 64(without '0x')")]
+    #[error("to-h256: hex-encode H160's length must be 64(without '0x')")]
     InvalidLength,
 
     #[error("to-h256: invalid character '{0}'")]
     InvalidChar(char),
 }
 
-impl TryFrom<&str> for UInt256 {
+impl TryFrom<&str> for H256 {
     type Error = ToH256Error;
 
     /// value must be big-endian
@@ -102,27 +90,22 @@
     }
 }
 
-<<<<<<< HEAD
-
-impl Serialize for UInt256 {
-=======
 impl Serialize for H256 {
->>>>>>> 4afd2de1
     #[inline]
     fn serialize<S: Serializer>(&self, serializer: S) -> Result<S::Ok, S::Error> {
         serializer.serialize_str(&self.to_string())
     }
 }
 
-impl<'de> Deserialize<'de> for UInt256 {
+impl<'de> Deserialize<'de> for H256 {
     #[inline]
     fn deserialize<D: Deserializer<'de>>(deserializer: D) -> Result<Self, D::Error> {
         let value = String::deserialize(deserializer)?;
-        UInt256::try_from(value.as_str()).map_err(D::Error::custom)
+        H256::try_from(value.as_str()).map_err(D::Error::custom)
     }
 }
 
-impl Default for UInt256 {
+impl Default for H256 {
     #[inline]
     fn default() -> Self { Self([0u8; H256_SIZE]) }
 }
@@ -134,12 +117,7 @@
     #[test]
     fn test_h256() {
         let h = "\"f037308fa0ab18155bccfc08485468c112409ea5064595699e98c545f245f32d\"";
-<<<<<<< HEAD
-        let h1 = UInt256::try_from(h)
-            .expect("hex decode should be ok");
-=======
         let h1 = H256::try_from(h).expect("hex decode should be ok");
->>>>>>> 4afd2de1
 
         let x = serde_json::to_string(&h1).expect("json encode should be ok");
         assert_eq!(&h[1..], &x[3..]);
@@ -148,21 +126,11 @@
             "0xf037308fa0ab18155bccfc08485468c112409ea5064595699e98c545f245f32d"
         );
 
-<<<<<<< HEAD
-        let h2: UInt256 = serde_json::from_str(h)
-            .expect("json decode should be ok");
-        assert_eq!(h2, h1);
-
-        let x = "0x1230000000000000000000000000000000000000000000000000000000000000";
-        let h: UInt256 = x.try_into()
-            .expect("try_into should be ok");
-=======
         let h2: H256 = serde_json::from_str(h).expect("json decode should be ok");
         assert_eq!(h2, h1);
 
         let x = "0x1230000000000000000000000000000000000000000000000000000000000000";
         let h: H256 = x.try_into().expect("try_into should be ok");
->>>>>>> 4afd2de1
         assert_eq!(x, &h.to_string());
     }
 }