// Copyright @ 2023 - 2024, R3E Network
// All Rights Reserved

#![cfg_attr(not(feature = "std"), no_std)]

extern crate alloc;
<<<<<<< HEAD

pub use neo_crypto::secp256r1::*;

pub mod big_decimal;
pub mod io;
pub mod block;
pub mod blockchain;
pub mod contains_transaction_type;
pub mod contract;
pub mod hardfork;
pub mod ledger;

pub mod merkle;
pub mod neo_system;
=======
extern crate core;

pub mod block;

#[cfg(feature = "std")]
pub mod blockchain;

pub mod contract;
pub mod ledger;

pub mod merkle;
pub mod mpt;
>>>>>>> ca633c62
pub mod nns;
pub mod payload;
pub mod protocol_settings;
pub mod store;
<<<<<<< HEAD
pub mod time_provider;
pub mod tx;
pub mod types;
pub mod uint160;
pub mod uint256;
pub mod wallet;
mod persistence;
mod neo_contract;
mod event;
=======
pub mod tx;
pub mod types;
pub mod wallet;

pub use neo_crypto::secp256r1::*;

>>>>>>> ca633c62
// #[global_allocator]
// static GLOBAL: mimalloc::MiMalloc = mimalloc::MiMalloc;

// #[cfg(all(not(test), not(feature = "std")))]
// #[lang = "eh_personality"]
// #[no_mangle]
// pub extern fn eh_personality() {}<|MERGE_RESOLUTION|>--- conflicted
+++ resolved
@@ -4,40 +4,32 @@
 #![cfg_attr(not(feature = "std"), no_std)]
 
 extern crate alloc;
-<<<<<<< HEAD
 
 pub use neo_crypto::secp256r1::*;
 
 pub mod big_decimal;
 pub mod io;
-pub mod block;
-pub mod blockchain;
-pub mod contains_transaction_type;
-pub mod contract;
-pub mod hardfork;
-pub mod ledger;
-
-pub mod merkle;
-pub mod neo_system;
-=======
 extern crate core;
 
 pub mod block;
 
 #[cfg(feature = "std")]
 pub mod blockchain;
+pub mod contains_transaction_type;
+pub mod contract;
+pub mod hardfork;
 
 pub mod contract;
 pub mod ledger;
 
 pub mod merkle;
+pub mod neo_system;
+pub mod merkle;
 pub mod mpt;
->>>>>>> ca633c62
 pub mod nns;
 pub mod payload;
 pub mod protocol_settings;
 pub mod store;
-<<<<<<< HEAD
 pub mod time_provider;
 pub mod tx;
 pub mod types;
@@ -47,14 +39,12 @@
 mod persistence;
 mod neo_contract;
 mod event;
-=======
 pub mod tx;
 pub mod types;
 pub mod wallet;
 
 pub use neo_crypto::secp256r1::*;
 
->>>>>>> ca633c62
 // #[global_allocator]
 // static GLOBAL: mimalloc::MiMalloc = mimalloc::MiMalloc;
 
