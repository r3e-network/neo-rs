// Copyright @ 2023 - 2024, R3E Network
// All Rights Reserved

use alloc::vec::Vec;

use neo_base::encoding::bin::*;
<<<<<<< HEAD

=======
>>>>>>> 4afd2de1
pub use {blocks::*, extensible::*, nodes::*, p2p::*};

use crate::types::H256;

pub mod blocks;
pub mod extensible;
pub mod nodes;
pub mod p2p;

#[derive(Debug, Copy, Clone, BinEncode, BinDecode)]
#[bin(repr = u8)]
pub enum MessageFlag {
    None = 0x00,
    Compressed = 0x01,
}

/// i.e InvPayload
#[derive(Debug, Clone, BinEncode, BinDecode)]
#[bin(repr = u8)]
pub enum Inventory {
    #[bin(tag = 0x2b)]
    Tx(Vec<UInt256>),

    #[bin(tag = 0x2c)]
    Block(Vec<UInt256>),

    #[bin(tag = 0x2e)]
<<<<<<< HEAD
    Extensible(Vec<UInt256>),

=======
    Extensible(Vec<H256>),
>>>>>>> 4afd2de1
    // #[bin(tag = 0x50)]
    // P2pNotaryRequest(Vec<UInt256>),
}

#[derive(Debug, Copy, Clone, BinEncode, BinDecode)]
pub struct Null;

#[cfg(test)]
mod test {
    use bytes::BytesMut;

    use super::*;

    #[test]
    fn test_null() {
        let null = Null;
        let mut w = BytesMut::with_capacity(128);
        null.encode_bin(&mut w);

        assert_eq!(w.len(), 0);

        let mut r = Buffer::from(w);
        let _ = Null::decode_bin(&mut r).expect("`decode_bin` should be ok");
    }
}<|MERGE_RESOLUTION|>--- conflicted
+++ resolved
@@ -4,10 +4,6 @@
 use alloc::vec::Vec;
 
 use neo_base::encoding::bin::*;
-<<<<<<< HEAD
-
-=======
->>>>>>> 4afd2de1
 pub use {blocks::*, extensible::*, nodes::*, p2p::*};
 
 use crate::types::H256;
@@ -29,20 +25,15 @@
 #[bin(repr = u8)]
 pub enum Inventory {
     #[bin(tag = 0x2b)]
-    Tx(Vec<UInt256>),
+    Tx(Vec<H256>),
 
     #[bin(tag = 0x2c)]
-    Block(Vec<UInt256>),
+    Block(Vec<H256>),
 
     #[bin(tag = 0x2e)]
-<<<<<<< HEAD
-    Extensible(Vec<UInt256>),
-
-=======
     Extensible(Vec<H256>),
->>>>>>> 4afd2de1
     // #[bin(tag = 0x50)]
-    // P2pNotaryRequest(Vec<UInt256>),
+    // P2pNotaryRequest(Vec<H256>),
 }
 
 #[derive(Debug, Copy, Clone, BinEncode, BinDecode)]
