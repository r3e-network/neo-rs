use std::fmt;
use std::hash::Hasher;
use std::io::Write;
use std::str::FromStr;
<<<<<<< HEAD
=======
use byteorder::LittleEndian;
>>>>>>> f3612363
use crate::io::binary_writer::BinaryWriter;
use crate::io::iserializable::ISerializable;
use crate::io::memory_reader::MemoryReader;

/// Represents a 256-bit unsigned integer.
#[derive(Clone, Copy, Default, PartialEq, Eq, PartialOrd, Ord, Hash)]
pub struct UInt256 {
    data: [u64; 4],
}

impl UInt256 {
    /// Creates a new UInt256 from a slice of bytes.
    ///
    /// # Arguments
    ///
    /// * `slice` - A slice of bytes representing the UInt256 value.
    ///
    /// # Panics
    ///
    /// Panics if the slice length is not equal to `LENGTH`.
    pub(crate) fn from_slice(slice: &[u8]) -> UInt256 {
        assert_eq!(slice.len(), Self::LENGTH, "Invalid byte length for UInt256");
        let mut data = [0u64; 4];
        for (i, chunk) in slice.chunks_exact(8).enumerate() {
            data[i] = u64::from_le_bytes(chunk.try_into().unwrap());
        }
        Self { data }
    }
}

impl UInt256 {
    /// The length of UInt256 values in bytes.
    pub const LENGTH: usize = 32;

    /// Represents 0.
    pub const ZERO: Self = Self { data: [0; 4] };

    /// Creates a new UInt256 from a byte slice.
    ///
    /// # Panics
    ///
    /// Panics if the slice length is not equal to `LENGTH`.
    pub fn new(bytes: &[u8]) -> Self {
        assert_eq!(bytes.len(), Self::LENGTH, "Invalid byte length for UInt256");
        let mut data = [0u64; 4];
        for (i, chunk) in bytes.chunks_exact(8).enumerate() {
            data[i] = u64::from_le_bytes(chunk.try_into().unwrap());
        }
        Self { data }
    }

    /// Converts the UInt256 to a byte array.
    pub fn to_array(&self) -> [u8; Self::LENGTH] {
        let mut result = [0u8; Self::LENGTH];
        for (i, &value) in self.data.iter().enumerate() {
            result[i * 8..(i + 1) * 8].copy_from_slice(&value.to_le_bytes());
        }
        result
    }
}

impl ISerializable for UInt256 {
    fn size(&self) -> usize {
        Self::LENGTH
    }

    fn serialize(&self, writer: &mut BinaryWriter) {
        for &value in &self.data {
            writer.write_u64(value);
        }
    }

    fn deserialize(reader: &mut MemoryReader) -> Result<Self, std::io::Error> {
        let mut data = [0u64; 4];
        for value in &mut data {
            *value = reader.read_u64()?;
        }
        Ok(Self { data })
    }
}

impl fmt::Display for UInt256 {
    fn fmt(&self, f: &mut fmt::Formatter<'_>) -> fmt::Result {
        write!(f, "0x{}", hex::encode(self.to_array().iter().rev().copied()))
    }
}

impl fmt::Debug for UInt256 {
    fn fmt(&self, f: &mut fmt::Formatter<'_>) -> fmt::Result {
        write!(f, "UInt256({})", self)
    }
}

impl FromStr for UInt256 {
    type Err = ParseUInt256Error;

    fn from_str(s: &str) -> Result<Self, Self::Err> {
        let s = s.strip_prefix("0x").unwrap_or(s);
        if s.len() != Self::LENGTH * 2 {
            return Err(ParseUInt256Error::InvalidLength);
        }
        let bytes = hex::decode(s).map_err(|_| ParseUInt256Error::InvalidHex)?;
        Ok(Self::new(&bytes))
    }
}

#[derive(Debug)]
pub enum ParseUInt256Error {
    InvalidLength,
    InvalidHex,
}

impl fmt::Display for ParseUInt256Error {
    fn fmt(&self, f: &mut fmt::Formatter<'_>) -> fmt::Result {
        match self {
            Self::InvalidLength => write!(f, "invalid UInt256 length"),
            Self::InvalidHex => write!(f, "invalid hexadecimal string"),
        }
    }
}

impl std::error::Error for ParseUInt256Error {}

#[cfg(test)]
mod tests {
    use super::*;

    #[test]
    fn test_uint256_zero() {
        assert_eq!(UInt256::ZERO.to_array(), [0u8; 32]);
    }

    #[test]
    fn test_uint256_from_bytes() {
        let bytes = [1u8; 32];
        let uint = UInt256::new(&bytes);
        assert_eq!(uint.to_array(), bytes);
    }

    #[test]
    fn test_uint256_serialization() {
        let uint = UInt256::new(&[1u8; 32]);
        let mut writer = Vec::new();
        uint.serialize(&mut writer);
        let deserialized = UInt256::deserialize(&mut &writer[..]).unwrap();
        assert_eq!(uint, deserialized);
    }

    #[test]
    fn test_uint256_display() {
        let uint = UInt256::new(&[0xFFu8; 32]);
        assert_eq!(
            uint.to_string(),
            "0xffffffffffffffffffffffffffffffffffffffffffffffffffffffffffffffff"
        );
    }

    #[test]
    fn test_uint256_from_str() {
        let s = "0x0102030405060708090a0b0c0d0e0f101112131415161718191a1b1c1d1e1f20";
        let uint = UInt256::from_str(s).unwrap();
        assert_eq!(uint.to_string(), s);
    }

    #[test]
    fn test_uint256_ordering() {
        let a = UInt256::new(&[1u8; 32]);
        let b = UInt256::new(&[2u8; 32]);
        assert!(a < b);
    }
}<|MERGE_RESOLUTION|>--- conflicted
+++ resolved
@@ -1,11 +1,9 @@
+use std::cmp::Ordering;
 use std::fmt;
 use std::hash::Hasher;
 use std::io::Write;
 use std::str::FromStr;
-<<<<<<< HEAD
-=======
 use byteorder::LittleEndian;
->>>>>>> f3612363
 use crate::io::binary_writer::BinaryWriter;
 use crate::io::iserializable::ISerializable;
 use crate::io::memory_reader::MemoryReader;
@@ -69,7 +67,7 @@
 
 impl ISerializable for UInt256 {
     fn size(&self) -> usize {
-        Self::LENGTH
+        todo!()
     }
 
     fn serialize(&self, writer: &mut BinaryWriter) {
@@ -149,7 +147,7 @@
     fn test_uint256_serialization() {
         let uint = UInt256::new(&[1u8; 32]);
         let mut writer = Vec::new();
-        uint.serialize(&mut writer);
+        uint.serialize(&mut writer).unwrap();
         let deserialized = UInt256::deserialize(&mut &writer[..]).unwrap();
         assert_eq!(uint, deserialized);
     }
