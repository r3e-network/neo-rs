// Copyright @ 2023 - 2024, R3E Network
// All Rights Reserved

use neo_base::encoding::bin::*;

<<<<<<< HEAD
use crate::{store::{self, *}, tx::StatedTx, UInt256};
=======
>>>>>>> 4afd2de1
use crate::block::{IndexHash, StatedBlock, TrimmedBlock};
use crate::{
    store::{self, *},
    tx::StatedTx,
    types::H256,
};

pub const PREFIX_BLOCK: u8 = 5;
pub const PREFIX_INDEX_TO_HASH: u8 = 9;
pub const PREFIX_TX: u8 = 11;
pub const PREFIX_CURRENT_BLOCK: u8 = 12;

pub struct TxStore<Store: store::Store> {
    contract_id: u32,
    store: Store,
}

impl<Store: store::Store> TxStore<Store> {
    pub fn new(contract_id: u32, store: Store) -> Self { Self { contract_id, store } }

    #[inline]
    fn tx_key(&self, hash: &UInt256) -> Vec<u8> {
        StoreKey::new(self.contract_id, PREFIX_TX, hash).to_bin_encoded()
    }

    pub fn get_tx(&self, hash: &UInt256) -> Result<StatedTx, BinReadError> {
        let key = self.tx_key(hash);
        let mut tx = self.store.get_bin_encoded::<StatedTx>(&key)?;

        tx.tx.calc_hash_and_size();
        if !tx.tx.hash().eq(hash) {
            // TODO: data inconsistent
        }

        Ok(tx)
    }
}

pub struct BlockStore<Store: store::Store> {
    contract_id: u32,
    store: Store,
}

impl<Store: store::Store> BlockStore<Store> {
    pub fn new(contract_id: u32, store: Store) -> Self { Self { contract_id, store } }

    pub fn get_block_hash(&self, block_index: u32) -> Result<UInt256, BinReadError> {
        let key = self.store_key(PREFIX_INDEX_TO_HASH, &big_endian::U32(block_index));
        self.store.get_bin_encoded(&key.to_bin_encoded())
    }

    #[inline]
    fn store_key<Key: BinEncoder + Debug>(&self, prefix: u8, key: &Key) -> Vec<u8> {
        StoreKey::new(self.contract_id, prefix, key).to_bin_encoded()
    }

    pub fn get_block_with_hash(&self, hash: &UInt256) -> Result<TrimmedBlock, BinReadError> {
        let key = self.store_key(PREFIX_BLOCK, hash);
        let mut block = self.store.get_bin_encoded::<TrimmedBlock>(&key)?;

        block.header.calc_hash();
        if !block.header.hash().eq(hash) {
            // TODO: data inconsistent
        }

        Ok(block)
    }

    pub fn get_block_with_index(&self, block_index: u32) -> Result<TrimmedBlock, BinReadError> {
        let hash = self.get_block_hash(block_index)?;
        self.get_block_with_hash(&hash)
    }

    pub fn put_block(&self, block: &StatedBlock) -> Result<(), BinWriteError> {
        let mut batch = self.store.write_batch();

        let block_index = block.header.index;
        let hash = block.hash();
        for tx in block.txs() {
            let encoded_tx = tx.to_bin_encoded();
            for conflict in tx.tx.conflicts() {
                batch.add_put(
                    self.store_key(PREFIX_TX, &conflict.hash),
                    encoded_tx.clone(),
                    &WriteOptions::with_always(),
                );

                for signer in tx.tx.signers() {
                    batch.add_put(
                        self.store_key(PREFIX_TX, &(&hash, signer)),
                        encoded_tx.clone(),
                        &WriteOptions::with_always(),
                    );
                }
            }

            // tx in this block
            batch.add_put(
                self.store_key(PREFIX_TX, &tx.hash()),
                encoded_tx,
                &WriteOptions::with_always(),
            );
        }

        // block index -> block hash
        batch.add_put(
            self.store_key(PREFIX_INDEX_TO_HASH, &big_endian::U32(block_index)),
            hash.to_bin_encoded(),
            &WriteOptions::with_always(),
        );

        // block itself
        batch.add_put(
            self.store_key(PREFIX_BLOCK, &hash),
            block.to_trimmed_block().to_bin_encoded(),
            &WriteOptions::with_always(),
        );

        // set index & hash of current block
        batch.add_put(
            self.store_key(PREFIX_CURRENT_BLOCK, &()),
            IndexHash { hash, index: block_index }.to_bin_encoded(),
            &WriteOptions::with_always(),
        );

        // Commit all, must be all succeed or all failed
        batch.commit().map(|_written| ()).map_err(|err| match err {
            CommitError::Conflicted => BinWriteError::AlreadyExists,
        })
    }
}<|MERGE_RESOLUTION|>--- conflicted
+++ resolved
@@ -3,10 +3,6 @@
 
 use neo_base::encoding::bin::*;
 
-<<<<<<< HEAD
-use crate::{store::{self, *}, tx::StatedTx, UInt256};
-=======
->>>>>>> 4afd2de1
 use crate::block::{IndexHash, StatedBlock, TrimmedBlock};
 use crate::{
     store::{self, *},
@@ -28,11 +24,11 @@
     pub fn new(contract_id: u32, store: Store) -> Self { Self { contract_id, store } }
 
     #[inline]
-    fn tx_key(&self, hash: &UInt256) -> Vec<u8> {
+    fn tx_key(&self, hash: &H256) -> Vec<u8> {
         StoreKey::new(self.contract_id, PREFIX_TX, hash).to_bin_encoded()
     }
 
-    pub fn get_tx(&self, hash: &UInt256) -> Result<StatedTx, BinReadError> {
+    pub fn get_tx(&self, hash: &H256) -> Result<StatedTx, BinReadError> {
         let key = self.tx_key(hash);
         let mut tx = self.store.get_bin_encoded::<StatedTx>(&key)?;
 
@@ -53,7 +49,7 @@
 impl<Store: store::Store> BlockStore<Store> {
     pub fn new(contract_id: u32, store: Store) -> Self { Self { contract_id, store } }
 
-    pub fn get_block_hash(&self, block_index: u32) -> Result<UInt256, BinReadError> {
+    pub fn get_block_hash(&self, block_index: u32) -> Result<H256, BinReadError> {
         let key = self.store_key(PREFIX_INDEX_TO_HASH, &big_endian::U32(block_index));
         self.store.get_bin_encoded(&key.to_bin_encoded())
     }
@@ -63,7 +59,7 @@
         StoreKey::new(self.contract_id, prefix, key).to_bin_encoded()
     }
 
-    pub fn get_block_with_hash(&self, hash: &UInt256) -> Result<TrimmedBlock, BinReadError> {
+    pub fn get_block_with_hash(&self, hash: &H256) -> Result<TrimmedBlock, BinReadError> {
         let key = self.store_key(PREFIX_BLOCK, hash);
         let mut block = self.store.get_bin_encoded::<TrimmedBlock>(&key)?;
 
