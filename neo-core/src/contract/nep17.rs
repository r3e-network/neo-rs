// Copyright @ 2023 - 2024, R3E Network
// All Rights Reserved

use neo_base::math::U256;
<<<<<<< HEAD
use crate::{contract::Param, types::UInt160};
=======

use crate::{contract::Param, types::H160};
>>>>>>> 4afd2de1

/// NEP-17 is a Fungible-Token Contract
pub trait Nep17 {
    const TOTAL_SUPPLY: &'static str = "totalSupply";
    const SYMBOL: &'static str = "symbol";
    const DECIMALS: &'static str = "decimals";

    type TransferError;

    fn symbol(&self) -> &'static str;

    fn decimals(&self) -> u8;

    fn total_supply(&self) -> U256;

    fn balance_of(&self, account: &UInt160) -> U256;

<<<<<<< HEAD
    fn transfer(&self, from: &UInt160, to: &UInt160, amount: &U256, data: &Param) -> Result<bool, Self::TransferError>;
=======
    fn transfer(
        &self,
        from: &H160,
        to: &H160,
        amount: &U256,
        data: &Param,
    ) -> Result<bool, Self::TransferError>;
>>>>>>> 4afd2de1
}

/// A triggered event when the `transfer` of a Nep17 contract is called.
pub trait Nep17Event {
    const TRANSFER: &'static str = "Transfer";

    type EmitError;

    fn emit_transfer(&self, from: &UInt160, to: &UInt160, amount: &U256) -> Result<(), Self::EmitError>;
}<|MERGE_RESOLUTION|>--- conflicted
+++ resolved
@@ -2,12 +2,8 @@
 // All Rights Reserved
 
 use neo_base::math::U256;
-<<<<<<< HEAD
-use crate::{contract::Param, types::UInt160};
-=======
 
 use crate::{contract::Param, types::H160};
->>>>>>> 4afd2de1
 
 /// NEP-17 is a Fungible-Token Contract
 pub trait Nep17 {
@@ -23,11 +19,8 @@
 
     fn total_supply(&self) -> U256;
 
-    fn balance_of(&self, account: &UInt160) -> U256;
+    fn balance_of(&self, account: &H160) -> U256;
 
-<<<<<<< HEAD
-    fn transfer(&self, from: &UInt160, to: &UInt160, amount: &U256, data: &Param) -> Result<bool, Self::TransferError>;
-=======
     fn transfer(
         &self,
         from: &H160,
@@ -35,7 +28,6 @@
         amount: &U256,
         data: &Param,
     ) -> Result<bool, Self::TransferError>;
->>>>>>> 4afd2de1
 }
 
 /// A triggered event when the `transfer` of a Nep17 contract is called.
@@ -44,5 +36,5 @@
 
     type EmitError;
 
-    fn emit_transfer(&self, from: &UInt160, to: &UInt160, amount: &U256) -> Result<(), Self::EmitError>;
+    fn emit_transfer(&self, from: &H160, to: &H160, amount: &U256) -> Result<(), Self::EmitError>;
 }