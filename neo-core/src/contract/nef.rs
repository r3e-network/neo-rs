// Copyright @ 2023 - 2024, R3E Network
// All Rights Reserved

use alloc::{string::String, vec::Vec};

use neo_base::{encoding::bin::*, errors, hash::Sha256Checksum};
use serde::{Deserialize, Serialize};
use serde_repr::{Deserialize_repr as DeserializeRepr, Serialize_repr as SerializeRepr};

<<<<<<< HEAD
use neo_base::{errors, encoding::bin::*, hash::Sha256Checksum};
use neo_vm::vm::script::Script;
=======
use crate::types::{FixedBytes, Script, H160};
>>>>>>> 4afd2de1

pub const NEF3_MAGIC: u32 = 0x3346454E;
pub const MAX_METHOD_LENGTH: usize = 32;

#[derive(
    Debug, Copy, Clone, Eq, PartialEq, SerializeRepr, DeserializeRepr, BinEncode, BinDecode,
)]
#[repr(u8)]
#[bin(repr = u8)]
pub enum CallFlags {
    None = 0x00,

    ReadStates = 0x01,
    WriteStates = 0x02,

    AllowCall = 0x04,
    AllowNotify = 0x08,

    /// ReadStates | WriteStates
    States = 0x03,

    /// ReadStates | AllowCall
    ReadOnly = 0x05,

    /// States | AllowCall | AllowNotify
    All = 0x0F,
}

#[derive(Debug, Clone, Serialize, Deserialize, BinEncode, BinDecode)]
pub struct MethodToken {
    pub hash: UInt160,

    /// `method` cannot start with '_'
    pub method: String,

    pub param_count: u16,

    #[serde(rename = "hasreturnvalue")]
    pub has_return: bool,

    #[serde(rename = "callflags")]
    pub call_flags: CallFlags,
}

/// Neo Executable File, Version 3. NEP16
#[derive(Debug, Serialize, Deserialize, BinEncode, BinDecode)]
pub struct Nef3 {
    /// Magic number for version 3, 0x3346454E
    pub magic: u32,

    /// Compiler name and version
    pub compiler: FixedBytes<64>,

    /// The url of the source files
    pub source: String,

    /// Must be 0
    #[serde(skip)]
    reserve1: u8,

    /// Method tokens, and these to be called statically
    pub tokens: Vec<MethodToken>,

    /// Must be 0
    #[serde(skip)]
    reserve2: u16,

    pub script: Script,

    pub checksum: u32,
}

impl Nef3 {
    pub fn calc_checksum(&mut self) -> u32 {
        let bin = self.to_bin_encoded();
        let checksum = (&bin[..bin.len() - 4]).sha256_checksum();

        self.checksum = checksum;
        checksum
    }
}

#[derive(Debug, Clone, Eq, PartialEq, errors::Error)]
pub enum Nef3Error {
    #[error("nef3: magic must be 0x3346454E, but actual is {0}")]
    InvalidMagic(u32),

    #[error("nef3: field '{0}, is too long({1} > {2})")]
    FieldTooLong(&'static str, u32, u32),

    #[error("nef3: invalid value or length of field '{0}'")]
    InvalidField(&'static str),

    #[error("nef3: invalid checksum {0} != {1}")]
    InvalidChecksum(u32, u32),
}

impl Nef3 {
    pub fn is_valid(&self) -> Result<(), Nef3Error> {
        if self.magic != NEF3_MAGIC {
            return Err(Nef3Error::InvalidMagic(self.magic));
        }

        let len = self.source.len();
        if len > 256 {
            return Err(Nef3Error::FieldTooLong("source", len as u32, 256));
        }

        let len = self.tokens.len();
        if len > 128 {
            return Err(Nef3Error::FieldTooLong("tokens", len as u32, 128));
        }

        if self.script.len() == 0 {
            return Err(Nef3Error::InvalidField("script"));
        }

        if self.reserve1 != 0 || self.reserve2 != 0 {
            return Err(Nef3Error::InvalidField("reserve"));
        }

        if core::str::from_utf8(self.compiler.as_ref()).is_err() {
            return Err(Nef3Error::InvalidField("compiler"));
        }

        let bin = self.to_bin_encoded();
        let checksum = (&bin[..bin.len() - 4]).sha256_checksum();
        if checksum != self.checksum {
            return Err(Nef3Error::InvalidChecksum(checksum, self.checksum));
        }

        Ok(())
    }
}

#[cfg(test)]
mod test {
    use alloc::vec;
    use crate::neo_contract::call_flags::CallFlags;

    use super::*;

    #[test]
    fn test_nef_serializing() {
        let flag = serde_json::to_string(&CallFlags::AllowCall).expect("json encode should be ok");
        assert_eq!(&flag, "4");

        let flag: CallFlags = serde_json::from_str(&flag).expect("json decode should be ok");
        assert_eq!(flag, CallFlags::AllowCall);

        let _ = serde_json::from_str::<CallFlags>("255").expect_err("json decode should be ok");
    }

    #[test]
    fn test_nef_checking() {
        let mut f = Nef3 {
            magic: NEF3_MAGIC,
            compiler: "v1".as_bytes().into(),
            source: "".into(),
            reserve1: 0,
            tokens: vec![MethodToken {
                hash: H160::default(),
                method: "method".into(),
                param_count: 3,
                has_return: true,
                call_flags: CallFlags::WriteStates,
            }],
            reserve2: 0,
            script: [12u8, 32, 84, 35, 14].as_slice().into(),
            checksum: 0,
        };

        let checksum = f.is_valid().expect_err("NEF3 should be invalid");
        assert!(matches!(checksum, Nef3Error::InvalidChecksum(_, _)));

        let checksum = f.calc_checksum();
        assert_eq!(checksum, 1901545998);
    }
}<|MERGE_RESOLUTION|>--- conflicted
+++ resolved
@@ -7,12 +7,7 @@
 use serde::{Deserialize, Serialize};
 use serde_repr::{Deserialize_repr as DeserializeRepr, Serialize_repr as SerializeRepr};
 
-<<<<<<< HEAD
-use neo_base::{errors, encoding::bin::*, hash::Sha256Checksum};
-use neo_vm::vm::script::Script;
-=======
 use crate::types::{FixedBytes, Script, H160};
->>>>>>> 4afd2de1
 
 pub const NEF3_MAGIC: u32 = 0x3346454E;
 pub const MAX_METHOD_LENGTH: usize = 32;
@@ -43,7 +38,7 @@
 
 #[derive(Debug, Clone, Serialize, Deserialize, BinEncode, BinDecode)]
 pub struct MethodToken {
-    pub hash: UInt160,
+    pub hash: H160,
 
     /// `method` cannot start with '_'
     pub method: String,
@@ -151,7 +146,6 @@
 #[cfg(test)]
 mod test {
     use alloc::vec;
-    use crate::neo_contract::call_flags::CallFlags;
 
     use super::*;
 
