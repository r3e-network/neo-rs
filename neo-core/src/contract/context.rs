// Copyright @ 2023 - 2024, R3E Network
// All Rights Reserved

use alloc::vec::Vec;

#[cfg(feature = "std")]
use std::collections::HashMap;

#[cfg(not(feature = "std"))]
use hashbrown::HashMap;
<<<<<<< HEAD
use neo_type::{Script, Signature, Varbytes};
use crate::{
    PublicKey,
};
=======

use bytes::BytesMut;

use crate::types::{PushData, Script, Sign};
use crate::PublicKey;
>>>>>>> 022fa2e3

pub struct MultiSignContext<'a> {
    validators: &'a [PublicKey],
    arguments: Vec<Signature>,
    signs: HashMap<&'a PublicKey, usize>,
}

impl<'a> MultiSignContext<'a> {
    pub fn new(validators: &'a [PublicKey]) -> Self {
        Self {
            validators,
            arguments: Vec::with_capacity(validators.len()),
            signs: HashMap::with_capacity(validators.len()),
        }
    }

    pub fn signs_count(&self) -> usize {
        self.signs.len()
    }

    pub fn add_sign(&mut self, key: &'a PublicKey, sign: &Signature) -> bool {
        if self.signs.get(key).is_some() {
            return false;
        }

        if self.validators.iter().find(|pk| key.eq(pk)).is_none() {
            return false;
        }

        self.signs.insert(key, self.arguments.len());
        self.arguments.push(sign.clone());

        true
    }

    pub fn to_invocation_script(&self) -> Script {
        const SIGN_UNIT: usize = 34;
        let mut buf = BytesMut::with_capacity(self.signs_count() * SIGN_UNIT);
        for validator in self.validators.iter().rev() {
            if let Some(index) = self.signs.get(validator) {
                buf.push_data(&self.arguments[*index])
            }
        }

        buf.into()
    }
}<|MERGE_RESOLUTION|>--- conflicted
+++ resolved
@@ -8,22 +8,15 @@
 
 #[cfg(not(feature = "std"))]
 use hashbrown::HashMap;
-<<<<<<< HEAD
-use neo_type::{Script, Signature, Varbytes};
-use crate::{
-    PublicKey,
-};
-=======
 
 use bytes::BytesMut;
 
 use crate::types::{PushData, Script, Sign};
 use crate::PublicKey;
->>>>>>> 022fa2e3
 
 pub struct MultiSignContext<'a> {
     validators: &'a [PublicKey],
-    arguments: Vec<Signature>,
+    arguments: Vec<Sign>,
     signs: HashMap<&'a PublicKey, usize>,
 }
 
@@ -40,7 +33,7 @@
         self.signs.len()
     }
 
-    pub fn add_sign(&mut self, key: &'a PublicKey, sign: &Signature) -> bool {
+    pub fn add_sign(&mut self, key: &'a PublicKey, sign: &Sign) -> bool {
         if self.signs.get(key).is_some() {
             return false;
         }
