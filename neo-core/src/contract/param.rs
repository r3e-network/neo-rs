--- conflicted
+++ resolved
@@ -8,17 +8,12 @@
 #[cfg(not(feature = "std"))]
 use hashbrown::HashMap;
 use neo_base::{encoding::bin::*, math::U256};
-<<<<<<< HEAD
-use neo_crypto::secp256r1::PublicKey;
-use crate::types::{Bytes, Sign, UInt160, UInt256};
-=======
 use serde::{Deserialize, Serialize};
 
 use crate::{
     types::{Bytes, Sign, H160, H256},
     PublicKey,
 };
->>>>>>> 4afd2de1
 
 #[derive(Debug, Copy, Clone, Eq, PartialEq, Serialize, Deserialize, BinEncode, BinDecode)]
 pub enum ParamType {
@@ -27,8 +22,8 @@
     Integer = 0x11,
     ByteArray = 0x12,
     String = 0x13,
-    UInt160 = 0x14,
-    UInt256 = 0x15,
+    H160 = 0x14,
+    H256 = 0x15,
     PublicKey = 0x16,
     Signature = 0x17,
     Array = 0x20,
@@ -48,8 +43,8 @@
     ByteArray(Bytes),
     String(String),
 
-    UInt160(UInt160),
-    UInt256(UInt256),
+    H160(H160),
+    H256(H256),
 
     PublicKey(PublicKey),
     Signature(Sign),
@@ -68,8 +63,8 @@
             Self::Integer(v) => v.hash(state),
             Self::ByteArray(v) => v.hash(state),
             Self::String(v) => v.hash(state),
-            Self::UInt160(v) => v.hash(state),
-            Self::UInt256(v) => v.hash(state),
+            Self::H160(v) => v.hash(state),
+            Self::H256(v) => v.hash(state),
             Self::PublicKey(v) => v.hash(state),
             Self::Signature(v) => v.hash(state),
             Self::Array(v) => v.hash(state),
@@ -92,8 +87,8 @@
     ByteArray(Bytes),
     String(String),
 
-    UInt160(UInt160),
-    UInt256(UInt256),
+    H160(H160),
+    H256(H256),
 
     PublicKey(PublicKey),
     Signature(Sign),
@@ -122,8 +117,8 @@
             Self::Integer(_) => Integer,
             Self::ByteArray(_) => ByteArray,
             Self::String(_) => String,
-            Self::UInt160(_) => UInt160,
-            Self::UInt256(_) => UInt256,
+            Self::H160(_) => H160,
+            Self::H256(_) => H256,
             Self::PublicKey(_) => PublicKey,
             Self::Signature(_) => Signature,
             Self::Array(_) => Array,
