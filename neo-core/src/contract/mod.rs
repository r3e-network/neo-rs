// Copyright @ 2023 - 2024, R3E Network
// All Rights Reserved

use alloc::{vec, vec::Vec};

use ::bytes::{BufMut, BytesMut};
use neo_base::{encoding::bin::*, errors};
pub use {context::*, event::*, manifest::*, natives::*, nef::*, nep11::*, nep17::*, param::*};

<<<<<<< HEAD
pub use {context::*, event::*, manifest::*, nef::*, nep17::*, nep11::*, natives::*, param::*};
use crate::types::bytes::{Varbytes, Varint};
use crate::types::check_sign::{ToCheckMultiSign, ToCheckSign, CHECK_MULTI_SIG_HASH_SUFFIX, CHECK_SIG_HASH_SUFFIX, CHECK_SIG_OP_CODE, CHECK_SIG_SIZE, PUSH_DATA1};
use crate::types::script::Script;
use crate::types::settings::MAX_SIGNERS;
use crate::uint160::UInt160;
=======
use crate::{types::*, PublicKey, PUBLIC_COMPRESSED_SIZE};
>>>>>>> 4afd2de1

pub mod context;
pub mod event;
pub mod manifest;
pub mod natives;
pub mod nef;
pub mod nep11;
pub mod nep17;
pub mod param;

pub const MIN_MULTI_CONTRACT_SIZE: usize = 42;

#[derive(Debug)]
pub struct Contract {
    pub script: Script,
    pub params: Vec<ParamType>,
    pub script_hash: UInt160,
}

impl Contract {
    #[inline]
    pub fn as_bytes(&self) -> &[u8] { self.script.as_bytes() }
}

pub trait ToSignContract {
    fn to_sign_contract(&self) -> Contract;
}

impl<T: ToCheckSign> ToSignContract for T {
    fn to_sign_contract(&self) -> Contract {
        let script = self.to_check_sign();
        let hash = script.to_script_hash();
        Contract {
            script: script.into(),
            params: vec![ParamType::Signature],
            script_hash: hash.into(),
        }
    }
}

#[derive(Debug, Copy, Clone, errors::Error)]
pub enum ToMultiSignError {
    #[error("to-multi-sign: invalid members '{0}'")]
    InvalidMembers(usize),

    #[error("to-multi-sign: invalid signers '{0}'")]
    InvalidSigners(usize),
}

pub trait ToMultiSignContract {
    /// NOTE: must check self(i.e. public-keys) is/are not empty and signers must in [1, keys.len]
    fn to_multi_sign_contract(&self, signers: u32) -> Result<Contract, ToMultiSignError>;
}

impl<T: AsRef<[PublicKey]>> ToMultiSignContract for T {
    fn to_multi_sign_contract(&self, signers: u32) -> Result<Contract, ToMultiSignError> {
        let keys = self.as_ref();
        if keys.is_empty() || keys.len() > MAX_SIGNERS {
            return Err(ToMultiSignError::InvalidMembers(keys.len()));
        }

        let signers = signers as usize;
        if signers <= 0 || signers > keys.len() {
            return Err(ToMultiSignError::InvalidSigners(signers));
        }

        let script = keys.to_check_multi_sign(signers as u16);
        let hash = script.to_script_hash();
        Ok(Contract {
            script: script.into(),
            params: vec![ParamType::Signature; signers],
            script_hash: hash.into(),
        })
    }
}

<<<<<<< HEAD

pub fn contract_hash(sender: &UInt160, name: &str, nef_checksum: u32) -> UInt160 {
=======
pub fn contract_hash(sender: &H160, name: &str, nef_checksum: u32) -> H160 {
>>>>>>> 4afd2de1
    const OPCODE_ABORT: u8 = 0x38;

    // 1(Abort) + (2+20) + (2+name.len()) + 4
    let mut buf = BytesMut::with_capacity(1 + (2 + 20) + (2 + name.len()) + 4);

    buf.put_u8(OPCODE_ABORT);
    buf.put_varbytes(sender.as_le_bytes());
    buf.put_varint(nef_checksum as u64);
    buf.put_varbytes(name);

    buf.to_script_hash().into()
}

pub trait IsSignContract {
    fn is_sign_contract(&self) -> bool;
}

impl<T: AsRef<[u8]>> IsSignContract for T {
    fn is_sign_contract(&self) -> bool {
        let bytes = self.as_ref();
        bytes.len() == CHECK_SIG_SIZE
            && bytes[0] == PUSH_DATA1
            && bytes[1] == PUBLIC_COMPRESSED_SIZE as u8
            && bytes[35] == CHECK_SIG_OP_CODE
            && bytes.ends_with(&CHECK_SIG_HASH_SUFFIX)
    }
}

impl IsSignContract for Contract {
    #[inline]
    fn is_sign_contract(&self) -> bool { self.as_bytes().is_sign_contract() }
}

pub trait IsMultiSignContract {
    /// It determines a contract is multi-sign contract or not,
    /// and returns (public-keys-number, signers-number) when it is.
    fn is_multi_sign_contract(&self) -> Option<(u16, u16)>;
}

impl<T: AsRef<[u8]>> IsMultiSignContract for T {
    fn is_multi_sign_contract(&self) -> Option<(u16, u16)> {
        let bytes = self.as_ref();
        if bytes.len() < MIN_MULTI_CONTRACT_SIZE {
            return None;
        }

        let mut r = RefBuffer::from(bytes);
        let signers = match u8::decode_bin(&mut r).ok()? {
            0x00 => u8::decode_bin(&mut r).ok()? as u16, // PUSH INT8
            0x01 => u16::decode_bin(&mut r).ok()?,       // PUSH INT16
            n if n >= 0x11 && n <= 0x20 => (n - 0x11) as u16, // 0x11 -> PUSH0
            _ => return None,
        };

        if signers < 1 || signers > MAX_SIGNERS as u16 {
            return None;
        }

        let mut keys = 0usize;
        while u8::decode_bin(&mut r).ok()? == PUSH_DATA1 {
            let size = u8::decode_bin(&mut r).ok()?;
            if size != PUBLIC_COMPRESSED_SIZE as u8 {
                return None;
            }

            if r.discard(PUBLIC_COMPRESSED_SIZE) < PUBLIC_COMPRESSED_SIZE {
                // just discard
                return None;
            }
            keys += 1;
        }

        if keys < signers as usize || keys > MAX_SIGNERS {
            return None;
        }

        let n = match u8::decode_bin(&mut r).ok()? {
            0x00 => u8::decode_bin(&mut r).ok()? as u16, // PUSH INT8
            0x01 => u16::decode_bin(&mut r).ok()?,       // PUSH INT16
            n if n >= 0x11 && n <= 0x20 => (n - 0x11) as u16, // 0x11 -> PUSH0
            _ => return None,
        };

        if n != keys as u16 {
            return None;
        }

        if u8::decode_bin(&mut r).ok()? != CHECK_SIG_OP_CODE {
            return None;
        }

        r.as_bytes().eq(&CHECK_MULTI_SIG_HASH_SUFFIX).then_some((keys as u16, signers))
    }
}

#[cfg(test)]
mod test {
    use neo_base::encoding::hex::DecodeHex;
    use neo_crypto::{rand::OsRand, secp256r1::GenKeypair};

    use super::*;
    use crate::PublicKey;

    #[test]
    fn test_sig_contract() {
        let x = "035a928f201639204e06b4368b1a93365462a8ebbff0b8818151b74faab3a2b61a"
            .decode_hex()
            .expect("hex decode should be ok");

        let key = PublicKey::from_compressed(&x).expect("from compressed public should be ok");

        let contract = key.to_sign_contract();
        assert_eq!(contract.script.as_bytes(), key.to_check_sign().as_bytes());
        assert_eq!(contract.params.len(), 1);
        assert_eq!(contract.params[0], ParamType::Signature);
        assert_eq!(contract.script_hash, key.to_check_sign().to_script_hash().into());
    }

    #[test]
    fn test_multi_sig_contract() {
        let (_, pk1) = OsRand::gen_keypair(&mut OsRand).expect("gen_keypair should be ok");

        let (_, pk2) = OsRand::gen_keypair(&mut OsRand).expect("gen_keypair should be ok");

        let keys = [pk1, pk2];
        let _ = keys.to_multi_sign_contract(0).expect_err("cannot be zero signer");

        let _ = keys.to_multi_sign_contract(3).expect_err("cannot be zero signer");

        let _ = keys.to_multi_sign_contract(1).expect("to_multi_sign_contract should be ok");
    }
}<|MERGE_RESOLUTION|>--- conflicted
+++ resolved
@@ -7,16 +7,7 @@
 use neo_base::{encoding::bin::*, errors};
 pub use {context::*, event::*, manifest::*, natives::*, nef::*, nep11::*, nep17::*, param::*};
 
-<<<<<<< HEAD
-pub use {context::*, event::*, manifest::*, nef::*, nep17::*, nep11::*, natives::*, param::*};
-use crate::types::bytes::{Varbytes, Varint};
-use crate::types::check_sign::{ToCheckMultiSign, ToCheckSign, CHECK_MULTI_SIG_HASH_SUFFIX, CHECK_SIG_HASH_SUFFIX, CHECK_SIG_OP_CODE, CHECK_SIG_SIZE, PUSH_DATA1};
-use crate::types::script::Script;
-use crate::types::settings::MAX_SIGNERS;
-use crate::uint160::UInt160;
-=======
 use crate::{types::*, PublicKey, PUBLIC_COMPRESSED_SIZE};
->>>>>>> 4afd2de1
 
 pub mod context;
 pub mod event;
@@ -33,7 +24,7 @@
 pub struct Contract {
     pub script: Script,
     pub params: Vec<ParamType>,
-    pub script_hash: UInt160,
+    pub script_hash: H160,
 }
 
 impl Contract {
@@ -93,12 +84,7 @@
     }
 }
 
-<<<<<<< HEAD
-
-pub fn contract_hash(sender: &UInt160, name: &str, nef_checksum: u32) -> UInt160 {
-=======
 pub fn contract_hash(sender: &H160, name: &str, nef_checksum: u32) -> H160 {
->>>>>>> 4afd2de1
     const OPCODE_ABORT: u8 = 0x38;
 
     // 1(Abort) + (2+20) + (2+name.len()) + 4
