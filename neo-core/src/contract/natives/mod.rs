--- conflicted
+++ resolved
@@ -18,27 +18,12 @@
 // const COMMITTEE_REWARD_RATIO: u64 = 10;
 // const VOTER_REWARD_RATIO: u64 = 80;
 
-<<<<<<< HEAD
-mod native_error;
-
-pub struct NeoContract {
-    //
-}
-
-pub struct GasContract {
-    //
-}
-
-pub struct Policy {
-    //
-=======
 pub struct NativeContracts {
     pub states: Arc<dyn NeoStates>,
     pub neo: NeoContract,
     pub gas: GasContract,
     pub policy: PolicyContract,
     pub oracle: OracleContract,
->>>>>>> 022fa2e3
 }
 
 impl NativeContracts {
