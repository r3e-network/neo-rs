--- conflicted
+++ resolved
@@ -3,15 +3,10 @@
 
 use neo_base::math::U256;
 
-<<<<<<< HEAD
-use crate::{contract::ParamValue, types::{Bytes, UInt160}};
-
-=======
 use crate::{
     contract::ParamValue,
     types::{Bytes, H160},
 };
->>>>>>> 4afd2de1
 
 pub trait Iter<T> {
     type Item;
@@ -44,18 +39,12 @@
     /// `properties` is optional
     fn properties(&self) -> Bytes;
 
-    fn balance_of(&self, owner: &UInt160) -> U256;
+    fn balance_of(&self, owner: &H160) -> U256;
 
-    fn tokens_of<TokenIter: Iter<Bytes>>(&self, owner: &UInt160) -> TokenIter;
+    fn tokens_of<TokenIter: Iter<Bytes>>(&self, owner: &H160) -> TokenIter;
 
-    fn owner_of(&self, token_id: &Bytes) -> UInt160;
+    fn owner_of(&self, token_id: &Bytes) -> H160;
 
-<<<<<<< HEAD
-    fn transfer(&self, to: &UInt160, token_id: &Bytes, data: &ParamValue) -> Result<bool, Self::TransferError>;
-
-    /// `transfer_token` for divisible token
-    fn transfer_token(&self, from: &UInt160, to: &UInt160, amount: u64, token_id: &Bytes, data: &ParamValue) -> Result<bool, Self::TransferError>;
-=======
     fn transfer(
         &self,
         to: &H160,
@@ -72,13 +61,12 @@
         token_id: &Bytes,
         data: &ParamValue,
     ) -> Result<bool, Self::TransferError>;
->>>>>>> 4afd2de1
 
     /// `owner_of_token` returns multi owners if this NFT is divided
-    fn owners_of_token<OwnerIter: Iter<UInt160>>(&self, token_id: &Bytes) -> OwnerIter;
+    fn owners_of_token<OwnerIter: Iter<H160>>(&self, token_id: &Bytes) -> OwnerIter;
 
     /// `balance_of_token` is for divisible NFT
-    fn balance_of_token(&self, owner: &UInt160, token_id: &Bytes) -> u64;
+    fn balance_of_token(&self, owner: &H160, token_id: &Bytes) -> u64;
 
     /// `tokens` is optional
     fn tokens<TokenIter: Iter<Bytes>>(&self) -> TokenIter;
@@ -89,9 +77,6 @@
 
     type Error;
 
-<<<<<<< HEAD
-    fn on_nep11_payment(&self, from: &UInt160, amount: u64, token_id: &Bytes, data: &ParamValue) -> Result<(), Self::Error>;
-=======
     fn on_nep11_payment(
         &self,
         from: &H160,
@@ -99,7 +84,6 @@
         token_id: &Bytes,
         data: &ParamValue,
     ) -> Result<(), Self::Error>;
->>>>>>> 4afd2de1
 }
 
 pub trait Nep11Event {
@@ -107,9 +91,6 @@
 
     type EmitError;
 
-<<<<<<< HEAD
-    fn emit_transfer(&self, from: &UInt160, to: &UInt160, amount: u64, token_id: &Bytes) -> Result<(), Self::EmitError>;
-=======
     fn emit_transfer(
         &self,
         from: &H160,
@@ -117,5 +98,4 @@
         amount: u64,
         token_id: &Bytes,
     ) -> Result<(), Self::EmitError>;
->>>>>>> 4afd2de1
 }