// Copyright @ 2023 - 2024, R3E Network
// All Rights Reserved

pub mod attr;
pub mod signer;
pub mod verify;
pub mod witness;

#[cfg(any(feature = "std", test))]
pub mod pool;

#[cfg(any(feature = "std", test))]
pub mod pool_event;

#[cfg(test)]
mod pool_test;

use alloc::vec::Vec;

use serde::{Deserialize, Serialize};

use neo_base::encoding::bin::*;

<<<<<<< HEAD
use crate::types::{Script, VMState, H160, H256};
=======
use crate::types::{Script, VmState, H160, H256};
pub use {attr::*, signer::*, verify::*, witness::*};

#[cfg(any(feature = "std", test))]
pub use {pool::*, pool_event::*};
>>>>>>> 022fa2e3

#[derive(Debug, Clone, Deserialize, Serialize, BinEncode, InnerBinDecode)]
pub struct Tx {
    /// i.e. tx-id, None means no set. Set it to None if hash-fields changed
    #[bin(ignore)]
    #[serde(skip_serializing_if = "Option::is_none", skip_deserializing)]
    hash: Option<H256>,

    /// None means not-computed. Set it to None if hash-fields changed
    #[bin(ignore)]
    #[serde(skip_serializing_if = "Option::is_none", skip_deserializing)]
    size: Option<u32>,

    pub version: u8,
    pub nonce: u32,

    pub sysfee: u64,
    pub netfee: u64,

    #[serde(rename = "validuntilblock")]
    pub valid_until_block: u32,

    pub signers: Vec<Signer>,

    pub attributes: Vec<TxAttr>,

    pub script: Script,

    /// i.e. scripts
    pub witnesses: Vec<Witness>,
}

impl EncodeHashFields for Tx {
    fn encode_hash_fields(&self, w: &mut impl BinWriter) {
        self.version.encode_bin(w); // 1
        self.nonce.encode_bin(w); // 4
        self.sysfee.encode_bin(w); // 8
        self.netfee.encode_bin(w); // 8
        self.valid_until_block.encode_bin(w); // 4
        self.signers.encode_bin(w);
        self.attributes.encode_bin(w);
        self.script.encode_bin(w);
    }
}

impl BinDecoder for Tx {
    fn decode_bin(r: &mut impl BinReader) -> Result<Self, BinDecodeError> {
        let mut tx = Self::decode_bin_inner(r)?;
        tx.recalc_hash();
        Ok(tx)
    }
}

impl Tx {
    /// i.e. TxID
    #[inline]
    pub fn hash(&self) -> H256 {
        self.hash.unwrap_or_else(|| self.hash_fields_sha256().into())
    }

    #[inline]
    pub fn size(&self) -> u32 {
        self.size.unwrap_or_else(|| self.bin_size() as u32)
    }

    pub fn fee(&self) -> u64 {
        self.sysfee + self.netfee
    }

    pub fn netfee_per_byte(&self) -> u64 {
        self.netfee / self.size() as u64
    }

    pub fn signers(&self) -> Vec<&H160> {
        self.signers.iter().map(|s| &s.account).collect()
    }

    pub fn has_signer(&self, signer: &H160) -> bool {
        self.signers.iter().find(|s| s.account.eq(signer)).is_some()
    }

    pub fn conflicts(&self) -> Vec<Conflicts> {
        self.attributes
            .iter()
            .map_while(|attr| match attr {
                TxAttr::Conflicts(conflicts) => Some(conflicts.clone()),
                _ => None,
            })
            .collect()
    }

    #[inline]
    pub fn recalc_hash(&mut self) -> &H256 {
        self.size = Some(self.bin_size() as u32); // assume never exceed u32::MAX
        self.hash = Some(self.hash_fields_sha256().into());
        self.hash.as_ref().unwrap()
    }

    #[inline]
    pub fn calc_hash(&mut self) -> &H256 {
        if self.hash.is_none() {
            self.recalc_hash();
        }
        self.hash.as_ref().unwrap()
    }
}

#[derive(Debug, Clone, BinEncode, BinDecode)]
pub struct StatedTx {
    pub block_index: u32,
    pub tx: Tx,
    pub state: VMState,
}

impl StatedTx {
    #[inline]
    pub fn hash(&self) -> H256 {
        self.tx.hash()
    }
}

#[cfg(test)]
mod test {
    use super::*;

    #[test]
    fn test_tx_encoding() {
        let mut tx = Tx {
            hash: None,
            size: None,
            version: 1,
            nonce: 0x11223344,
            sysfee: 2233,
            netfee: 4455,
            valid_until_block: 9999,
            signers: Vec::new(),
            attributes: Vec::new(),
            script: Default::default(),
            witnesses: Vec::new(),
        };

        let decode = serde_json::to_string(&tx).expect("json encode should be ok");

        let got: Tx = serde_json::from_str(&decode).expect("json decode should be ok");

        assert!(tx.hash.is_none());
        assert!(tx.size.is_none());
        assert_eq!(got.version, tx.version);
        assert_eq!(got.nonce, tx.nonce);
        assert_eq!(got.sysfee, tx.sysfee);
        assert_eq!(got.netfee, tx.netfee);
        assert_eq!(got.valid_until_block, tx.valid_until_block);

        tx.recalc_hash();
        let decode = serde_json::to_string(&tx).expect("json encode should be ok");

        let mut got: Tx = serde_json::from_str(&decode).expect("json decode should be ok");

        assert_eq!(got.hash, None);
        assert_eq!(got.size, None);

        got.recalc_hash();
        assert_eq!(got.hash, tx.hash);
        assert_eq!(got.size, tx.size);
    }
}<|MERGE_RESOLUTION|>--- conflicted
+++ resolved
@@ -21,15 +21,11 @@
 
 use neo_base::encoding::bin::*;
 
-<<<<<<< HEAD
-use crate::types::{Script, VMState, H160, H256};
-=======
 use crate::types::{Script, VmState, H160, H256};
 pub use {attr::*, signer::*, verify::*, witness::*};
 
 #[cfg(any(feature = "std", test))]
 pub use {pool::*, pool_event::*};
->>>>>>> 022fa2e3
 
 #[derive(Debug, Clone, Deserialize, Serialize, BinEncode, InnerBinDecode)]
 pub struct Tx {
@@ -141,7 +137,7 @@
 pub struct StatedTx {
     pub block_index: u32,
     pub tx: Tx,
-    pub state: VMState,
+    pub state: VmState,
 }
 
 impl StatedTx {
