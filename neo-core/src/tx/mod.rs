--- conflicted
+++ resolved
@@ -17,14 +17,10 @@
 use alloc::vec::Vec;
 
 use neo_base::encoding::bin::*;
-<<<<<<< HEAD
-use crate::types::{UInt160, UInt256, Script, VmState};
-=======
 use serde::{Deserialize, Serialize};
 pub use {attr::*, signer::*, witness::*};
 #[cfg(any(feature = "std", test))]
 pub use {pool::*, pool_event::*};
->>>>>>> 4afd2de1
 
 use crate::types::{Script, VmState, H160, H256};
 
@@ -33,7 +29,7 @@
     /// i.e. tx-id, None means no set. Set it to None if hash-fields changed
     #[bin(ignore)]
     #[serde(skip_serializing_if = "Option::is_none", skip_deserializing)]
-    hash: Option<UInt256>,
+    hash: Option<H256>,
 
     /// None means not-computed. Set it to None if hash-fields changed
     #[bin(ignore)]
@@ -82,13 +78,7 @@
 
 impl Tx {
     /// i.e. TxID
-<<<<<<< HEAD
-    pub fn hash(&self) -> UInt256 {
-        self.hash.unwrap_or_else(|| self.calc_hash())
-    }
-=======
     pub fn hash(&self) -> H256 { self.hash.unwrap_or_else(|| self.calc_hash()) }
->>>>>>> 4afd2de1
 
     pub fn size(&self) -> u32 { self.size.unwrap_or_else(|| self.bin_size() as u32) }
 
@@ -96,21 +86,10 @@
 
     pub fn netfee_per_byte(&self) -> u64 { self.netfee / self.size() as u64 }
 
-<<<<<<< HEAD
-    pub fn signers(&self) -> Vec<&UInt160> {
-        self.signers.iter().map(|s| &s.account).collect()
-    }
-
-    pub fn has_signer(&self, signer: &UInt160) -> bool {
-        self.signers.iter()
-            .find(|s| s.account.eq(signer))
-            .is_some()
-=======
     pub fn signers(&self) -> Vec<&H160> { self.signers.iter().map(|s| &s.account).collect() }
 
     pub fn has_signer(&self, signer: &H160) -> bool {
         self.signers.iter().find(|s| s.account.eq(signer)).is_some()
->>>>>>> 4afd2de1
     }
 
     pub fn conflicts(&self) -> Vec<Conflicts> {
@@ -128,13 +107,7 @@
         self.hash = Some(self.calc_hash());
     }
 
-<<<<<<< HEAD
-    fn calc_hash(&self) -> UInt256 {
-        self.hash_fields_sha256().into()
-    }
-=======
     fn calc_hash(&self) -> H256 { self.hash_fields_sha256().into() }
->>>>>>> 4afd2de1
 }
 
 #[derive(Debug, Clone, BinEncode, BinDecode)]
@@ -146,7 +119,7 @@
 
 impl StatedTx {
     #[inline]
-    pub fn hash(&self) -> UInt256 { self.tx.hash() }
+    pub fn hash(&self) -> H256 { self.tx.hash() }
 }
 
 #[cfg(test)]
