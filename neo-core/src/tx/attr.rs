// Copyright @ 2023 - 2024, R3E Network
// All Rights Reserved

use neo_base::encoding::bin::*;
use serde::{Deserialize, Serialize};

<<<<<<< HEAD
use neo_base::encoding::bin::*;
use crate::types::{Bytes, UInt256};
=======
use crate::types::{Bytes, H256};
>>>>>>> 4afd2de1

#[derive(Debug, Clone, Copy, PartialEq, Eq, Deserialize, Serialize, BinEncode, BinDecode)]
#[bin(repr = u8)]
pub enum AttrType {
    HighPriority = 0x01,
    OracleResponse = 0x11,
    NotValidBefore = 0x20,
    Conflicts = 0x21,
    NotaryAssisted = 0x22,
}

impl AttrType {
    pub fn allow_multiple(self) -> bool { self == Self::Conflicts }
}

#[derive(Debug, Clone, Copy, PartialEq, Eq, Deserialize, Serialize, BinEncode, BinDecode)]
#[bin(repr = u8)]
pub enum OracleCode {
    Success = 0x00,
    ProtocolNotSupported = 0x10,
    ConsensusUnreachable = 0x12,
    NotFound = 0x14,
    Timeout = 0x16,
    Forbidden = 0x18,
    ResponseTooLarge = 0x1A,
    InsufficientFunds = 0x1C,
    ContentTypeNotSupported = 0x1F,
    Error = 0xFF,
}

#[derive(Debug, Clone, Deserialize, Serialize, BinEncode, BinDecode)]
pub struct OracleResponse {
    pub id: u64,
    pub code: OracleCode,
    pub result: Bytes,
}

#[derive(Debug, Clone, PartialEq, Eq, Deserialize, Serialize, BinEncode, BinDecode)]
pub struct NotValidBefore {
    pub height: u64,
}

#[derive(Debug, Clone, PartialEq, Eq, Deserialize, Serialize, BinEncode, BinDecode)]
pub struct Conflicts {
    pub hash: UInt256,
}

#[derive(Debug, Clone, PartialEq, Eq, Deserialize, Serialize, BinEncode, BinDecode)]
pub struct NotaryAssisted {
    pub nkeys: u8,
}

// #[derive(Debug, Clone)]
// pub struct Reserved {
//     value: Bytes,
// }

#[derive(Debug, Clone, Deserialize, Serialize, BinEncode, BinDecode)]
#[serde(tag = "type")]
#[bin(repr = u8)]
pub enum TxAttr {
    #[bin(tag = 0x01)]
    HighPriority,

    #[bin(tag = 0x11)]
    OracleResponse(OracleResponse),

    #[bin(tag = 0x20)]
    NotValidBefore(NotValidBefore),

    #[bin(tag = 0x21)]
    Conflicts(Conflicts),

    #[bin(tag = 0x22)]
    NotaryAssisted(NotaryAssisted),
}

impl TxAttr {
    pub fn allow_multiple(&self) -> bool {
        match self {
            TxAttr::Conflicts(_) => true,
            _ => false,
        }
    }
}

#[cfg(test)]
mod test {
    use super::*;

    #[test]
    fn test_tx_attr_json() {
        let attr = TxAttr::NotValidBefore(NotValidBefore { height: 123 });

        let attr = serde_json::to_string(&attr).expect("json encode should be ok");

        assert_eq!(&attr, r#"{"type":"NotValidBefore","height":123}"#);
    }
}<|MERGE_RESOLUTION|>--- conflicted
+++ resolved
@@ -4,12 +4,7 @@
 use neo_base::encoding::bin::*;
 use serde::{Deserialize, Serialize};
 
-<<<<<<< HEAD
-use neo_base::encoding::bin::*;
-use crate::types::{Bytes, UInt256};
-=======
 use crate::types::{Bytes, H256};
->>>>>>> 4afd2de1
 
 #[derive(Debug, Clone, Copy, PartialEq, Eq, Deserialize, Serialize, BinEncode, BinDecode)]
 #[bin(repr = u8)]
@@ -54,7 +49,7 @@
 
 #[derive(Debug, Clone, PartialEq, Eq, Deserialize, Serialize, BinEncode, BinDecode)]
 pub struct Conflicts {
-    pub hash: UInt256,
+    pub hash: H256,
 }
 
 #[derive(Debug, Clone, PartialEq, Eq, Deserialize, Serialize, BinEncode, BinDecode)]
