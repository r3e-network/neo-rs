// Copyright @ 2023 - 2024, R3E Network
// All Rights Reserved

use std::cmp::Ordering;
use std::collections::{BTreeMap, HashMap};
use std::sync::{Arc, Mutex};

use neo_base::{errors, math::U256};

use crate::store::{BlockStates, FeeStates};
use crate::tx::{Tx, TxAttr};
use crate::types::{UInt160, UInt256};

#[derive(Debug, Copy, Clone)]
pub enum TxRemovalReason {
    CapacityExceeded,
    NoLongerValid,
    Conflict,
}

#[derive(Debug, Clone, errors::Error)]
pub enum AddTxError {
    #[error("add-tx: the '{1}' of the tx '{0}' is invalid")]
    InvalidTx(UInt256, &'static str),

    #[error("add-tx: insufficient funds")]
    InsufficientFunds,

    #[error("add-tx: insufficient funds for all pooled tx")]
    ConflictedTx,

    #[error("add-tx: tx '{0}' already in the tx pool")]
    Duplicated(UInt256),

    #[error("add-tx: out of the tx pool capacity")]
    OutOfCapacity,

    #[error("add-tx: conflicted with tx pool due to Conflicts attribute")]
    ConflictsAttribute,

    #[error("add-tx: conflicted with tx pool due to OracleResponse attribute")]
    ConflictedOracleResponse,
}

#[derive(Clone)]
pub struct TxPool {
    inner: Arc<Mutex<InnerPool>>,
}

impl TxPool {
    pub fn new(capacity: usize, payer_index: usize) -> Self {
        Self { inner: Arc::new(Mutex::new(InnerPool::new(capacity, payer_index))) }
    }

    pub fn get_verified_txs(&self, limits: usize) -> Vec<Arc<Tx>> {
        self.inner.lock().unwrap().get_verified_txs(limits)
    }

    pub fn remove_stales(
        &self,
        is_still_ok: fn(&Tx) -> bool,
        states: &(impl FeeStates + BlockStates),
    ) -> Vec<PooledTx> {
        self.inner.lock().unwrap().remove_stales(is_still_ok, states)
    }

<<<<<<< HEAD
    pub fn remove_tx(&self, tx: &UInt256) -> Option<PooledTx> {
        self.inner.lock()
            .unwrap()
            .remove_tx(tx)
=======
    pub fn remove_tx(&self, tx: &H256) -> Option<PooledTx> {
        self.inner.lock().unwrap().remove_tx(tx)
>>>>>>> 4afd2de1
    }

    pub fn add_tx(
        &self,
        tx: Tx,
        states: &(impl FeeStates + BlockStates),
    ) -> Result<(), AddTxError> {
        self.inner.lock().unwrap().add_tx(tx, states)
    }
}

#[derive(Debug, Default, Clone)]
pub struct BalanceFee {
    pub balance: U256,
    pub fees: U256,
}

impl BalanceFee {
    #[inline]
    pub fn new(balance: U256) -> Self { Self { balance, fees: U256::default() } }

    #[inline]
    pub fn check_balance(&self, tx: &Tx) -> Result<U256, AddTxError> {
        let fee = U256::from(tx.fee());
        if self.balance < fee {
            return Err(AddTxError::InsufficientFunds);
        }

        let fee = fee + self.fees;
        if self.balance < fee {
            return Err(AddTxError::ConflictedTx);
        }
        Ok(fee)
    }
}

#[derive(Debug, Clone)]
pub struct PooledTx {
    pub block_stamp: u32,
    pub tx_number: u64,
    pub tx: Arc<Tx>,
}

#[derive(Debug, Eq, PartialEq)]
struct TxScore {
    pub high_priority: bool,
    pub netfee_per_byte: u64,
    pub netfee: u64,
    pub tx_number: u64,
}

impl TxScore {
    #[inline]
    pub fn new(tx_number: u64, tx: &Tx) -> Self {
        let high_priority = tx.attributes.iter().any(|attr| matches!(attr, TxAttr::HighPriority));
        Self { high_priority, netfee_per_byte: tx.netfee_per_byte(), netfee: tx.netfee, tx_number }
    }
}

impl PartialOrd for TxScore {
    fn partial_cmp(&self, other: &Self) -> Option<Ordering> { Some(self.cmp(other)) }
}

impl Ord for TxScore {
    fn cmp(&self, other: &Self) -> Ordering {
        if self.high_priority && !other.high_priority {
            return Ordering::Greater;
        }

        if !self.high_priority && other.high_priority {
            return Ordering::Less;
        }

        (self.netfee_per_byte, self.netfee, self.tx_number).cmp(&(
            other.netfee_per_byte,
            other.netfee,
            other.tx_number,
        ))
    }
}

#[allow(dead_code)]
pub(crate) struct InnerPool {
    payer_index: usize,
    capacity: usize,
    resend_threshold: u32,
    netfee_per_byte: u64,
    tx_number: u64,

<<<<<<< HEAD
    balances: HashMap<UInt160, BalanceFee>,
    verified: HashMap<UInt256, PooledTx>,
    sorted: BTreeMap<TxScore, UInt256>,
    conflicts: HashMap<UInt256, Vec<UInt256>>,
    oracles: HashMap<u64, UInt256>,

=======
    balances: HashMap<H160, BalanceFee>,
    verified: HashMap<H256, PooledTx>,
    sorted: BTreeMap<TxScore, H256>,
    conflicts: HashMap<H256, Vec<H256>>,
    oracles: HashMap<u64, H256>,
>>>>>>> 4afd2de1
}

impl InnerPool {
    pub fn new(capacity: usize, payer_index: usize) -> Self {
        Self {
            capacity,
            payer_index,
            resend_threshold: 0,
            netfee_per_byte: 0,
            tx_number: 0,
            verified: HashMap::new(),
            sorted: BTreeMap::new(),
            conflicts: HashMap::new(),
            balances: HashMap::new(),
            oracles: HashMap::new(),
        }
    }

    #[inline]
    fn next_tx_number(&mut self) -> u64 {
        self.tx_number += 1;
        self.tx_number
    }

    pub fn get_verified_txs(&self, limits: usize) -> Vec<Arc<Tx>> {
        let limits = if limits == 0 { usize::MAX } else { limits };
        self.sorted
            .iter()
            .rev()
            .filter_map(|(_, x)| self.verified.get(x))
            .take(limits)
            .map(|pooled| pooled.tx.clone())
            .collect()
    }

    pub fn remove_stales(
        &mut self,
        is_still_ok: fn(&Tx) -> bool,
        states: &(impl FeeStates + BlockStates),
    ) -> Vec<PooledTx> {
        let block_index = states.current_block_index();

        let sorted = core::mem::replace(&mut self.sorted, BTreeMap::new());
        let verified = core::mem::replace(&mut self.verified, HashMap::new());
        self.balances = HashMap::new();
        self.conflicts = HashMap::new();
        self.oracles = HashMap::new();

        let netfee_per_byte = states.netfee_per_byte();
        let netfee_changed = netfee_per_byte > self.netfee_per_byte;
        if netfee_per_byte > self.netfee_per_byte {
            self.netfee_per_byte = netfee_per_byte;
        }

        let mut stales = Vec::new();
        let pooled_txs = sorted.iter().filter_map(|(_, x)| verified.get(x).cloned());
        for pooled in pooled_txs {
            if (!netfee_changed || pooled.tx.netfee_per_byte() >= self.netfee_per_byte)
                && is_still_ok(&pooled.tx)
                && self.try_add_sender_fee(&pooled.tx, states)
            {
                // try_add_sender_fee must be the latest condition

                let block_stamp = pooled.block_stamp;
                let threshold = self.resend_threshold;
                let diff = block_index - block_stamp;

                // resent at threshold, 2*threshold, 4*threshold ...
                if block_index > block_stamp
                    && threshold > 0
                    && diff % threshold == 0
                    && (diff / threshold).count_ones() == 1
                {
                    stales.push(pooled.clone());
                }

                self.add_tx_inner(pooled);
            } else {
                // TODO: tx removed event
            }
        }

        stales
    }

    #[inline]
    pub fn remove_tx(&mut self, tx: &UInt256) -> Option<PooledTx> {
        let pooled = self.verified.get(tx).cloned();
        self.remove_inner(tx);

        pooled
    }

    pub fn add_tx(
        &mut self,
        mut tx: Tx,
        states: &(impl FeeStates + BlockStates),
    ) -> Result<(), AddTxError> {
        if tx.hash.is_none() {
            tx.calc_hash_and_size();
        }

        let pooled = PooledTx {
            block_stamp: states.current_block_index(),
            tx_number: self.next_tx_number(),
            tx: Arc::new(tx),
        };
        let tx = &pooled.tx;
        let hash = tx.hash();
        let tx_fee = tx.fee();
        if self.payer_index >= tx.signers.len() {
            return Err(AddTxError::InvalidTx(hash, "signers"));
        }

        if self.verified.contains_key(&hash) {
            return Err(AddTxError::Duplicated(hash));
        }

        let payer = tx.signers[0].account;
        let mut balance = self
            .balances
            .entry(payer.clone())
            .or_insert_with(|| BalanceFee::new(states.balance_of(&payer)))
            .clone();

        let conflicts = self.check_conflicts(tx, &balance)?;
        let evicts = self.check_oracle(tx)?;

        conflicts.iter().for_each(|x| self.remove_inner(x));
        evicts.iter().for_each(|x| self.remove_inner(x));

        // check_capacity will be ok if conflicts or evicts not empty.
        let _ = self.check_capacity(pooled.tx_number, tx)?.map(|evicted| {
            self.remove_inner(&evicted);
        });

        self.add_tx_inner(pooled);

        balance.fees += tx_fee;
        self.balances.insert(payer, balance);

        // TODO: tx add event
        Ok(())
    }

    fn add_tx_inner(&mut self, pooled: PooledTx) {
        let tx = &pooled.tx;
        let hash = tx.hash();
        let score = TxScore::new(pooled.tx_number, tx);
        tx.attributes
            .iter()
            .filter_map(|attr| if let TxAttr::Conflicts(x) = attr { Some(x) } else { None })
            .for_each(|attr| {
                self.conflicts.entry(attr.hash.clone()).or_insert_with(|| Vec::new()).push(hash)
            });

        tx.attributes
            .iter()
            .filter_map(|attr| if let TxAttr::OracleResponse(r) = attr { Some(r) } else { None })
            .for_each(|attr| {
                self.oracles.insert(attr.id, hash.clone());
            });

        self.verified.insert(hash, pooled);
        self.sorted.insert(score, hash);
    }

    fn try_add_sender_fee(&mut self, tx: &Tx, states: &impl FeeStates) -> bool {
        let payer = &tx.signers[self.payer_index].account;
        let fee = self
            .balances
            .entry(payer.clone())
            .or_insert_with(|| BalanceFee::new(states.balance_of(payer)));

        if fee.check_balance(tx).is_err() {
            return false;
        }

        fee.fees += tx.fee();
        true
    }

<<<<<<< HEAD
    fn remove_inner(&mut self, tx: &UInt256) {
        let Some(removed) = self.verified.remove(tx) else { return; };
=======
    fn remove_inner(&mut self, tx: &H256) {
        let Some(removed) = self.verified.remove(tx) else {
            return;
        };
>>>>>>> 4afd2de1
        let score = TxScore::new(removed.tx_number, &removed.tx);
        let _ = self.sorted.remove(&score);

        let payer = &removed.tx.signers[self.payer_index].account;
        if let Some(fee) = self.balances.get_mut(payer) {
            fee.fees -= removed.tx.fee();
        }

        self.remove_conflicts(&removed.tx);

        removed
            .tx
            .attributes
            .iter()
            .filter_map(|attr| if let TxAttr::OracleResponse(r) = attr { Some(r) } else { None })
            .for_each(|oracle| {
                self.oracles.remove(&oracle.id);
            });

        // TODO: tx removed event
    }

    fn remove_conflicts(&mut self, tx: &Tx) {
        let hash = tx.hash();
        let conflicted_txs = tx
            .attributes
            .iter()
            .filter_map(|attr| if let TxAttr::Conflicts(x) = attr { Some(x) } else { None });
        for conflicted_tx in conflicted_txs {
            let Some(conflicts) = self.conflicts.get_mut(&conflicted_tx.hash) else {
                continue;
            };
            let found = conflicts.iter().enumerate().find(|(_index, x)| hash.eq(x));
            if let Some((index, _)) = found {
                conflicts.remove(index);
            }

            if conflicts.is_empty() {
                self.conflicts.remove(&conflicted_tx.hash);
            }
        }
    }

<<<<<<< HEAD
    fn check_capacity(&self, tx_number: u64, tx: &Tx) -> Result<Option<UInt256>, AddTxError> {
        if self.sorted.len() >= self.capacity { //
=======
    fn check_capacity(&self, tx_number: u64, tx: &Tx) -> Result<Option<H256>, AddTxError> {
        if self.sorted.len() >= self.capacity {
            //
>>>>>>> 4afd2de1
            return Ok(None);
        }

        let score = TxScore::new(tx_number, tx);
        if let Some((min_score, hash)) = self.sorted.first_key_value() {
            if score.cmp(min_score) != Ordering::Greater {
                return Err(AddTxError::OutOfCapacity);
            }
            return Ok(Some(hash.clone()));
        }

        Ok(None)
    }

    fn check_oracle(&self, tx: &Tx) -> Result<Vec<UInt256>, AddTxError> {
        let mut evicted = Vec::new();
        let mut dedup = Vec::new();
        let oracles = tx
            .attributes
            .iter()
            .filter_map(|attr| if let TxAttr::OracleResponse(r) = attr { Some(r) } else { None });
        for oracle in oracles {
            if dedup.iter().find(|&&x| x == oracle.id).is_some() {
                return Err(AddTxError::ConflictedOracleResponse);
            }

            if let Some(oracle_tx) = self.oracles.get(&oracle.id).cloned() {
                if self.verified.get(&oracle_tx).is_some_and(|x| x.tx.netfee >= tx.netfee) {
                    return Err(AddTxError::ConflictedOracleResponse);
                }
                evicted.push(oracle_tx);
            }
            dedup.push(oracle.id);
        }

        Ok(evicted)
    }

    fn check_conflicts(&self, tx: &Tx, sender_fee: &BalanceFee) -> Result<Vec<UInt256>, AddTxError> {
        let mut fees = 0u64;
        let mut conflicts = Vec::new();

        let hash = tx.hash();
        let payer = &tx.signers[self.payer_index].account;
        if let Some(hashes) = self.conflicts.get(&hash) {
            conflicts = hashes
                .iter()
                .filter_map(|x| self.verified.get(x))
                .inspect(|x| {
                    if x.tx.has_signer(payer) {
                        fees += x.tx.netfee
                    }
                })
                .collect();
        }

<<<<<<< HEAD
        let find_signer = |who: &UInt160| {
            tx.signers.iter().any(|x| x.account.eq(who))
        };
=======
        let find_signer = |who: &H160| tx.signers.iter().any(|x| x.account.eq(who));
>>>>>>> 4afd2de1

        let conflicted_txs = tx.attributes.iter().filter_map(|attr| {
            let TxAttr::Conflicts(x) = attr else {
                return None;
            };
            self.verified.get(&x.hash)
        });
        for conflicted in conflicted_txs {
            if !conflicted.tx.signers.iter().any(|x| find_signer(&x.account)) {
                return Err(AddTxError::ConflictsAttribute);
            }

            fees += conflicted.tx.netfee;
            conflicts.push(conflicted);
        }

        if fees > 0 && tx.netfee <= fees {
            return Err(AddTxError::ConflictsAttribute);
        }

        let mut balance = sender_fee.clone();
        conflicts
            .iter()
            .filter(|&x| x.tx.signers[self.payer_index].account.eq(payer))
            .for_each(|x| balance.fees -= x.tx.fee());

        let _ = balance.check_balance(tx)?;
        Ok(conflicts.iter().map(|x| x.tx.hash()).collect())
    }
}<|MERGE_RESOLUTION|>--- conflicted
+++ resolved
@@ -9,7 +9,7 @@
 
 use crate::store::{BlockStates, FeeStates};
 use crate::tx::{Tx, TxAttr};
-use crate::types::{UInt160, UInt256};
+use crate::types::{H160, H256};
 
 #[derive(Debug, Copy, Clone)]
 pub enum TxRemovalReason {
@@ -21,7 +21,7 @@
 #[derive(Debug, Clone, errors::Error)]
 pub enum AddTxError {
     #[error("add-tx: the '{1}' of the tx '{0}' is invalid")]
-    InvalidTx(UInt256, &'static str),
+    InvalidTx(H256, &'static str),
 
     #[error("add-tx: insufficient funds")]
     InsufficientFunds,
@@ -30,7 +30,7 @@
     ConflictedTx,
 
     #[error("add-tx: tx '{0}' already in the tx pool")]
-    Duplicated(UInt256),
+    Duplicated(H256),
 
     #[error("add-tx: out of the tx pool capacity")]
     OutOfCapacity,
@@ -64,15 +64,8 @@
         self.inner.lock().unwrap().remove_stales(is_still_ok, states)
     }
 
-<<<<<<< HEAD
-    pub fn remove_tx(&self, tx: &UInt256) -> Option<PooledTx> {
-        self.inner.lock()
-            .unwrap()
-            .remove_tx(tx)
-=======
     pub fn remove_tx(&self, tx: &H256) -> Option<PooledTx> {
         self.inner.lock().unwrap().remove_tx(tx)
->>>>>>> 4afd2de1
     }
 
     pub fn add_tx(
@@ -162,20 +155,11 @@
     netfee_per_byte: u64,
     tx_number: u64,
 
-<<<<<<< HEAD
-    balances: HashMap<UInt160, BalanceFee>,
-    verified: HashMap<UInt256, PooledTx>,
-    sorted: BTreeMap<TxScore, UInt256>,
-    conflicts: HashMap<UInt256, Vec<UInt256>>,
-    oracles: HashMap<u64, UInt256>,
-
-=======
     balances: HashMap<H160, BalanceFee>,
     verified: HashMap<H256, PooledTx>,
     sorted: BTreeMap<TxScore, H256>,
     conflicts: HashMap<H256, Vec<H256>>,
     oracles: HashMap<u64, H256>,
->>>>>>> 4afd2de1
 }
 
 impl InnerPool {
@@ -262,7 +246,7 @@
     }
 
     #[inline]
-    pub fn remove_tx(&mut self, tx: &UInt256) -> Option<PooledTx> {
+    pub fn remove_tx(&mut self, tx: &H256) -> Option<PooledTx> {
         let pooled = self.verified.get(tx).cloned();
         self.remove_inner(tx);
 
@@ -358,15 +342,10 @@
         true
     }
 
-<<<<<<< HEAD
-    fn remove_inner(&mut self, tx: &UInt256) {
-        let Some(removed) = self.verified.remove(tx) else { return; };
-=======
     fn remove_inner(&mut self, tx: &H256) {
         let Some(removed) = self.verified.remove(tx) else {
             return;
         };
->>>>>>> 4afd2de1
         let score = TxScore::new(removed.tx_number, &removed.tx);
         let _ = self.sorted.remove(&score);
 
@@ -410,14 +389,9 @@
         }
     }
 
-<<<<<<< HEAD
-    fn check_capacity(&self, tx_number: u64, tx: &Tx) -> Result<Option<UInt256>, AddTxError> {
-        if self.sorted.len() >= self.capacity { //
-=======
     fn check_capacity(&self, tx_number: u64, tx: &Tx) -> Result<Option<H256>, AddTxError> {
         if self.sorted.len() >= self.capacity {
             //
->>>>>>> 4afd2de1
             return Ok(None);
         }
 
@@ -432,7 +406,7 @@
         Ok(None)
     }
 
-    fn check_oracle(&self, tx: &Tx) -> Result<Vec<UInt256>, AddTxError> {
+    fn check_oracle(&self, tx: &Tx) -> Result<Vec<H256>, AddTxError> {
         let mut evicted = Vec::new();
         let mut dedup = Vec::new();
         let oracles = tx
@@ -456,7 +430,7 @@
         Ok(evicted)
     }
 
-    fn check_conflicts(&self, tx: &Tx, sender_fee: &BalanceFee) -> Result<Vec<UInt256>, AddTxError> {
+    fn check_conflicts(&self, tx: &Tx, sender_fee: &BalanceFee) -> Result<Vec<H256>, AddTxError> {
         let mut fees = 0u64;
         let mut conflicts = Vec::new();
 
@@ -474,13 +448,7 @@
                 .collect();
         }
 
-<<<<<<< HEAD
-        let find_signer = |who: &UInt160| {
-            tx.signers.iter().any(|x| x.account.eq(who))
-        };
-=======
         let find_signer = |who: &H160| tx.signers.iter().any(|x| x.account.eq(who));
->>>>>>> 4afd2de1
 
         let conflicted_txs = tx.attributes.iter().filter_map(|attr| {
             let TxAttr::Conflicts(x) = attr else {
