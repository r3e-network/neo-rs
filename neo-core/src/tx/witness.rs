--- conflicted
+++ resolved
@@ -6,11 +6,7 @@
 use neo_base::encoding::bin::*;
 use serde::{Deserialize, Serialize};
 
-<<<<<<< HEAD
-use neo_base::encoding::bin::*;
-=======
 use crate::types::Script;
->>>>>>> 4afd2de1
 
 pub const MAX_CONDITION_NESTING: usize = 2;
 
